// ignore_for_file: avoid_print, empty_catches

import 'dart:async';
import 'dart:convert';
import 'dart:io';

import 'package:background_downloader/background_downloader.dart';
import 'package:flutter/foundation.dart';
import 'package:flutter/services.dart';
import 'package:flutter_test/flutter_test.dart';
import 'package:logging/logging.dart';
import 'package:path/path.dart' hide equals;
import 'package:path_provider/path_provider.dart';

const def = 'default';
var statusCallbackCounter = 0;
var progressCallbackCounter = 0;

var statusCallbackCompleter = Completer<void>();
var progressCallbackCompleter = Completer<void>();
var someProgressCompleter = Completer<void>(); // completes when progress > 0.1
var lastStatus = TaskStatus.enqueued;
var lastProgress = -100.0;
TaskError? lastError;

const workingUrl = 'https://google.com';
const failingUrl = 'https://avmaps-dot-bbflightserver-hrd.appspot'
    '.com/public/get_current_app_data?key=background_downloader_integration_test';
const urlWithContentLength = 'https://storage.googleapis'
    '.com/approachcharts/test/5MB-test.ZIP';
const getTestUrl =
    'https://avmaps-dot-bbflightserver-hrd.appspot.com/public/test_get_data';
const getRedirectTestUrl =
    'https://avmaps-dot-bbflightserver-hrd.appspot.com/public/test_get_redirect';
const postTestUrl =
    'https://avmaps-dot-bbflightserver-hrd.appspot.com/public/test_post_data';
const uploadTestUrl =
    'https://avmaps-dot-bbflightserver-hrd.appspot.com/public/test_upload_file';
const uploadBinaryTestUrl =
    'https://avmaps-dot-bbflightserver-hrd.appspot.com/public/test_upload_binary_file';

const urlWithContentLengthFileSize = 6207471;

const defaultFilename = 'google.html';
const postFilename = 'post.txt';
const uploadFilename = 'a_file.txt';
const largeFilename = '5MB-test.ZIP';

var task = DownloadTask(url: workingUrl, filename: defaultFilename);

var retryTask =
    DownloadTask(url: failingUrl, filename: defaultFilename, retries: 3);

var uploadTask = UploadTask(url: uploadTestUrl, filename: uploadFilename);
var uploadTaskBinary = uploadTask.copyWith(post: 'binary');

void statusCallback(Task task, TaskStatus status) {
  print('statusCallback for $task with status $status');
  lastStatus = status;
  statusCallbackCounter++;
  if (!statusCallbackCompleter.isCompleted && status.isFinalState) {
    statusCallbackCompleter.complete();
  }
}

void statusCallbackWithError(
    Task task, TaskStatus status, TaskError? taskError) {
  print(
      'statusCallbackWithError for $task with status $status and error $taskError');
  lastStatus = status;
  statusCallbackCounter++;
  lastError = taskError;
  if (!statusCallbackCompleter.isCompleted && status.isFinalState) {
    statusCallbackCompleter.complete();
  }
}

void progressCallback(Task task, double progress) {
  print('progressCallback for $task with progress $progress');
  lastProgress = progress;
  progressCallbackCounter++;
  if (!someProgressCompleter.isCompleted && progress > 0) {
    someProgressCompleter.complete();
  }
  if (!progressCallbackCompleter.isCompleted &&
      (progress < 0 || progress == 1)) {
    progressCallbackCompleter.complete();
  }
}

void main() {
  setUp(() async {
    Logger.root.level = Level.ALL;
    Logger.root.onRecord.listen((LogRecord rec) {
      print('${rec.loggerName}>${rec.level.name}: ${rec.time}: ${rec.message}');
    });
    // recreate the tasks
    task = DownloadTask(url: workingUrl, filename: defaultFilename);
    retryTask =
        DownloadTask(url: failingUrl, filename: defaultFilename, retries: 3);
    uploadTask = UploadTask(url: uploadTestUrl, filename: uploadFilename);
    uploadTaskBinary =
        uploadTask.copyWith(url: uploadBinaryTestUrl, post: 'binary');
    // copy the test file to upload from assets to documents directory
    Directory directory = await getApplicationDocumentsDirectory();
    var uploadFilePath = join(directory.path, uploadFilename);
    ByteData data = await rootBundle.load("assets/$uploadFilename");
    final buffer = data.buffer;
    File(uploadFilePath).writeAsBytesSync(
        buffer.asUint8List(data.offsetInBytes, data.lengthInBytes));
    // reset counters
    statusCallbackCounter = 0;
    progressCallbackCounter = 0;
    statusCallbackCompleter = Completer<void>();
    progressCallbackCompleter = Completer<void>();
    someProgressCompleter = Completer<void>();
    lastStatus = TaskStatus.enqueued;
    lastError = null;
    FileDownloader().destroy();
    final path =
        join((await getApplicationDocumentsDirectory()).path, task.filename);
    try {
      File(path).deleteSync();
    } on FileSystemException {}
  });

  tearDown(() async {
    FileDownloader().destroy();
    if (Platform.isAndroid || Platform.isIOS) {
      await FileDownloader()
          .downloaderForTesting
          .setForceFailPostOnBackgroundChannel(false);
    }
    Future.delayed(const Duration(milliseconds: 250));
  });

  group('Initialization', () {
    test('registerCallbacks', () {
      expect(() => FileDownloader().registerCallbacks(), throwsAssertionError);
      FileDownloader().registerCallbacks(taskStatusCallback: statusCallback);
      FileDownloader().registerCallbacks(
          group: 'test', taskProgressCallback: progressCallback);
    });

    test('uploadTask', () {
      var task = UploadTask(url: uploadTestUrl, filename: uploadFilename);
      expect(task.fileField, equals('file'));
      expect(task.mimeType, equals('text/plain'));
      task = UploadTask(
          url: uploadTestUrl,
          filename: uploadFilename,
          fileField: 'fileField',
          mimeType: 'someThing');
      expect(task.fileField, equals('fileField'));
      expect(task.mimeType, equals('someThing'));
    });
  });

  group('Enqueuing tasks', () {
    testWidgets('enqueue', (tester) async {
      var path =
          join((await getApplicationDocumentsDirectory()).path, task.filename);
      await enqueueAndFileExists(path);
      expect(lastStatus, equals(TaskStatus.complete));
      // with subdirectory
      task = DownloadTask(
          url: workingUrl, directory: 'test', filename: defaultFilename);
      path = join((await getApplicationDocumentsDirectory()).path, 'test',
          task.filename);
      await enqueueAndFileExists(path);
      // cache directory
      task = DownloadTask(
          url: workingUrl,
          filename: defaultFilename,
          baseDirectory: BaseDirectory.temporary);
      path = join((await getTemporaryDirectory()).path, task.filename);
      await enqueueAndFileExists(path);
      // applicationSupport directory
      task = DownloadTask(
          url: workingUrl,
          filename: defaultFilename,
          baseDirectory: BaseDirectory.applicationSupport);
      path = join((await getApplicationSupportDirectory()).path, task.filename);
      await enqueueAndFileExists(path);
      // applicationLibrary directory
      task = DownloadTask(
          url: workingUrl,
          filename: defaultFilename,
          baseDirectory: BaseDirectory.applicationLibrary);
      path = await task.filePath();
      await enqueueAndFileExists(path);

      // test url with encoded parameter
      task = DownloadTask(
          url: getTestUrl,
          urlQueryParameters: {'json': 'true', 'test': 'with%20space'},
          filename: defaultFilename);
      path =
          join((await getApplicationDocumentsDirectory()).path, task.filename);
      expect(
          await FileDownloader().download(task), equals(TaskStatus.complete));
      final result = jsonDecode(await File(path).readAsString());
      expect(result['args']['json'], equals('true'));
      expect(result['args']['test'], equals('with space'));
      await File(path).delete();
      print('Finished enqueue');
    });

    testWidgets('enqueue with progress', (widgetTester) async {
      FileDownloader().registerCallbacks(
          taskStatusCallback: statusCallback,
          taskProgressCallback: progressCallback);
      expect(await FileDownloader().enqueue(task), isTrue);
      await statusCallbackCompleter.future;
      expect(statusCallbackCounter, equals(3));
      // because we have not set progressUpdates to something that provides
      // progress updates, we should just get no updates
      expect(progressCallbackCompleter.isCompleted, isFalse);
      expect(progressCallbackCounter, equals(0));
      statusCallbackCounter = 0;
      statusCallbackCompleter = Completer();
      task = DownloadTask(
          url: workingUrl,
          filename: defaultFilename,
          updates: Updates.statusAndProgress);
      expect(await FileDownloader().enqueue(task), isTrue);
      await progressCallbackCompleter.future;
      // because google.com has no content-length, we only expect the 0.0 and
      // 1.0 progress update
      expect(progressCallbackCounter, equals(2));
      await statusCallbackCompleter.future;
      expect(statusCallbackCounter, equals(3));
      // now try a file that has content length
      statusCallbackCounter = 0;
      progressCallbackCounter = 0;
      statusCallbackCompleter = Completer<void>();
      progressCallbackCompleter = Completer<void>();
      task = DownloadTask(
          url: urlWithContentLength,
          filename: defaultFilename,
          updates: Updates.statusAndProgress);
      expect(await FileDownloader().enqueue(task), isTrue);
      await progressCallbackCompleter.future;
      expect(progressCallbackCounter, greaterThan(1));
      await statusCallbackCompleter.future;
      expect(statusCallbackCounter, equals(3));
      print('Finished enqueue with progress');
    });

    testWidgets('enqueue with non-default group callbacks',
        (widgetTester) async {
      FileDownloader()
          .registerCallbacks(group: 'test', taskStatusCallback: statusCallback);
      // enqueue task with 'default' group, so no status updates should come
      var path =
          join((await getApplicationDocumentsDirectory()).path, task.filename);
      try {
        File(path).deleteSync();
      } on FileSystemException {}
      expect(await FileDownloader().enqueue(task), isTrue);
      await Future.delayed(const Duration(seconds: 3)); // can't know for sure!
      expect(File(path).existsSync(), isTrue); // file still downloads
      expect(statusCallbackCompleter.isCompleted, isFalse);
      expect(statusCallbackCounter, equals(0));
      await FileDownloader().cancelTaskWithId(task.taskId);
      print('Finished enqueue with non-default group callbacks');
    });

    testWidgets('enqueue with event listener for status updates',
        (widgetTester) async {
      final path =
          join((await getApplicationDocumentsDirectory()).path, task.filename);
      try {
        File(path).deleteSync();
      } on FileSystemException {}
      expect(await FileDownloader().enqueue(task), isTrue);
      await Future.delayed(const Duration(seconds: 3)); // can't know for sure!
      expect(File(path).existsSync(), isTrue); // file still downloads
      try {
        File(path).deleteSync();
      } on FileSystemException {}
      print(
          'Check log output -> should have warned that there is no callback or listener');
      // Register listener. For testing convenience, we simply route the event
      // to the completer function we have defined
      final subscription = FileDownloader().updates.listen((event) {
        if (event is TaskStatusUpdate) {
          statusCallback(event.task, event.status);
        }
      });
      expect(await FileDownloader().enqueue(task), isTrue);
      await statusCallbackCompleter.future;
      expect(statusCallbackCounter, equals(3));
      expect(lastStatus, equals(TaskStatus.complete));
      expect(File(path).existsSync(), isTrue);
      subscription.cancel();
    });

    testWidgets('enqueue with event listener and callback for status updates',
        (widgetTester) async {
      FileDownloader().registerCallbacks(taskStatusCallback: statusCallback);
      final path =
          join((await getApplicationDocumentsDirectory()).path, task.filename);
      // Register listener. Because we also have a callback registered, no
      // events should be received
      bool receivedEvent = false;
      final subscription = FileDownloader().updates.listen((event) {
        receivedEvent = true;
      });
      expect(await FileDownloader().enqueue(task), isTrue);
      await statusCallbackCompleter.future;
      expect(statusCallbackCounter, equals(3));
      expect(lastStatus, equals(TaskStatus.complete));
      expect(File(path).existsSync(), isTrue);
      expect(receivedEvent, isFalse);
      subscription.cancel();
    });

    testWidgets('enqueue with event listener for progress updates',
        (widgetTester) async {
      task = DownloadTask(
          url:
              'https://storage.googleapis.com/approachcharts/test/5MB-test.ZIP',
          filename: defaultFilename,
          updates: Updates.progress);
      final path =
          join((await getApplicationDocumentsDirectory()).path, task.filename);
      // Register listener. For testing convenience, we simply route the event
      // to the completer function we have defined
      final subscription = FileDownloader().updates.listen((event) {
        expect(event is TaskProgressUpdate, isTrue);
        if (event is TaskProgressUpdate) {
          progressCallback(event.task, event.progress);
        }
      });
      expect(await FileDownloader().enqueue(task), isTrue);
      await progressCallbackCompleter.future;
      expect(progressCallbackCounter, greaterThan(1));
      expect(File(path).existsSync(), isTrue);
      await subscription.cancel();
    });

    testWidgets('enqueue with redirect', (widgetTester) async {
      task = DownloadTask(url: getRedirectTestUrl, filename: defaultFilename);
      final path =
          join((await getApplicationDocumentsDirectory()).path, task.filename);
      FileDownloader().registerCallbacks(taskStatusCallback: statusCallback);
      expect(await FileDownloader().enqueue(task), isTrue);
      await statusCallbackCompleter.future;
      expect(lastStatus, equals(TaskStatus.complete));
      final contents = await File(path).readAsString();
      print(contents);
      expect(contents.startsWith("{'args': {'redirected': 'true'}"), isTrue);
      File(path).deleteSync();
    });

    testWidgets('enqueue and test file equality', (widgetTester) async {
      FileDownloader().registerCallbacks(taskStatusCallback: statusCallback);
      task = DownloadTask(url: urlWithContentLength, filename: defaultFilename);
      expect(await FileDownloader().enqueue(task), isTrue);
      await statusCallbackCompleter.future;
      expect(lastStatus, TaskStatus.complete);
      expect(
          await fileEqualsLargeTestFile(File(await task.filePath())), isTrue);
    });

    testWidgets('enqueue long Android task that times out',
        (widgetTester) async {
      // This is an Android implementation detail. Android tasks timeout
      // after 10 minutes, so to prevent a long download from failing
      // we pause the task and resume after a brief pause
      // NOTE: to test this, set the taskTimeoutMillis to a low value to
      // force an early timeout.
      if (Platform.isAndroid) {
        final timeOut =
            await FileDownloader().downloaderForTesting.getTaskTimeout();
        if (timeOut < const Duration(minutes: 1)) {
          FileDownloader().registerCallbacks(
              taskStatusCallback: statusCallback,
              taskProgressCallback: progressCallback);
          task = DownloadTask(
              url: urlWithContentLength,
              filename: defaultFilename,
              updates: Updates.statusAndProgress);
          expect(await FileDownloader().enqueue(task), isTrue);
          await statusCallbackCompleter.future;
          expect(lastStatus, equals(TaskStatus.failed)); // timed out
          expect(statusCallbackCounter, equals(3));
          task = task.copyWith(taskId: 'autoResume', allowPause: true);
          statusCallbackCompleter = Completer();
          statusCallbackCounter = 0;
          expect(await FileDownloader().enqueue(task), isTrue);
          await statusCallbackCompleter.future;
          expect(lastStatus, equals(TaskStatus.complete)); // now success
          expect(statusCallbackCounter, greaterThanOrEqualTo(6)); // min 1 pause
          expect(await fileEqualsLargeTestFile(File(await task.filePath())),
              isTrue);
        } else {
          print('Skipping test because taskTimeoutMillis is too high');
        }
      }
    });

    testWidgets('enqueue with invalid (malformed) url', (widgetTester) async {
      var task = DownloadTask(url: 'invalid%url.com', filename: 'test.html');
      expect(await FileDownloader().enqueue(task), isFalse);
      task = DownloadTask(
          url: 'http://google.com?query=5&some%other=true',
          filename: 'test.html');
      expect(await FileDownloader().enqueue(task), isFalse);
      task = DownloadTask(
          url: 'http://google.com?query=5&some%20other=true',
          filename: 'test.html');
      expect(await FileDownloader().enqueue(task), isTrue);
      await FileDownloader().cancelTaskWithId(task.taskId);
    });
  });

  group('Queue and task management', () {
    testWidgets('reset', (widgetTester) async {
      FileDownloader().registerCallbacks(taskStatusCallback: statusCallback);
      expect(await FileDownloader().enqueue(task), isTrue);
      expect(await FileDownloader().reset(group: 'non-default'), equals(0));
      expect(await FileDownloader().reset(), equals(1));
      await statusCallbackCompleter.future;
      // on iOS, the quick cancellation may not yield a 'running' state
      expect(statusCallbackCounter, lessThanOrEqualTo(3));
      expect(lastStatus, equals(TaskStatus.canceled));
      print('Finished reset');
    });

    testWidgets('allTaskIds', (widgetTester) async {
      FileDownloader().registerCallbacks(taskStatusCallback: statusCallback);
      expect(await FileDownloader().enqueue(task), isTrue);
      expect(await FileDownloader().allTaskIds(group: 'non-default'), isEmpty);
      expect((await FileDownloader().allTaskIds()).length, equals(1));
      await statusCallbackCompleter.future;
      expect(statusCallbackCounter, equals(3));
      expect(lastStatus, equals(TaskStatus.complete));
      print('Finished allTaskIds');
    });

    testWidgets('allTasks', (widgetTester) async {
      FileDownloader().registerCallbacks(taskStatusCallback: statusCallback);
      expect(await FileDownloader().enqueue(task), isTrue);
      expect(await FileDownloader().allTasks(group: 'non-default'), isEmpty);
      final tasks = await FileDownloader().allTasks();
      expect(tasks.length, equals(1));
      expect(tasks.first, equals(task));
      await statusCallbackCompleter.future;
      expect(statusCallbackCounter, equals(3));
      expect(lastStatus, equals(TaskStatus.complete));
      print('Finished alTasks');
    });

    testWidgets('cancelTasksWithIds', (widgetTester) async {
      FileDownloader().registerCallbacks(
          taskStatusCallback: statusCallback,
          taskProgressCallback: progressCallback);
      expect(await FileDownloader().enqueue(task), isTrue);
      var taskIds = await FileDownloader().allTaskIds();
      expect(taskIds.length, equals(1));
      expect(taskIds.first, equals(task.taskId));
      expect(await FileDownloader().cancelTasksWithIds(taskIds), isTrue);
      await statusCallbackCompleter.future;
      // on iOS, the quick cancellation may not yield a 'running' state
      expect(statusCallbackCounter, lessThanOrEqualTo(3));
      expect(lastStatus, equals(TaskStatus.canceled));
      // now do the same for a longer running task, cancel after some progress
      statusCallbackCounter = 0;
      statusCallbackCompleter = Completer();
      someProgressCompleter = Completer();
      task = DownloadTask(
          url: urlWithContentLength,
          filename: defaultFilename,
          updates: Updates.statusAndProgress);
      expect(await FileDownloader().enqueue(task), isTrue);
      await someProgressCompleter.future;
      taskIds = await FileDownloader().allTaskIds();
      expect(taskIds.length, equals(1));
      expect(taskIds.first, equals(task.taskId));
      expect(await FileDownloader().cancelTasksWithIds(taskIds), isTrue);
      await statusCallbackCompleter.future;
      expect(statusCallbackCounter, equals(3));
      expect(lastStatus, equals(TaskStatus.canceled));
      print('Finished cancelTasksWithIds');
    });

    testWidgets('taskForId', (widgetTester) async {
      final complexTask = DownloadTask(
          url: workingUrl,
          filename: defaultFilename,
          headers: {'Auth': 'Test'},
          directory: 'directory',
          metaData: 'someMetaData');
      FileDownloader().registerCallbacks(taskStatusCallback: statusCallback);
      expect(await FileDownloader().taskForId('something'), isNull);
      expect(await FileDownloader().enqueue(complexTask), isTrue);
      expect(await FileDownloader().taskForId('something'), isNull);
      expect(await FileDownloader().taskForId(complexTask.taskId),
          equals(complexTask));
      await statusCallbackCompleter.future;
      expect(statusCallbackCounter, equals(3));
      expect(lastStatus, equals(TaskStatus.complete));
      print('Finished taskForId');
    });

    testWidgets('DownloadTask to and from Json', (widgetTester) async {
      final complexTask = DownloadTask(
          url: postTestUrl,
          filename: defaultFilename,
          headers: {'Auth': 'Test'},
          post: 'TestPost',
          directory: 'directory',
          baseDirectory: BaseDirectory.temporary,
          group: 'someGroup',
          updates: Updates.statusAndProgress,
          requiresWiFi: true,
          retries: 5,
          allowPause: false,
          // cannot be true if post != null
          metaData: 'someMetaData');
      final now = DateTime.now();
      expect(now.difference(complexTask.creationTime).inMilliseconds,
          lessThan(100));
      FileDownloader().registerCallbacks(
          group: complexTask.group, taskStatusCallback: statusCallback);
      expect(await FileDownloader().taskForId(complexTask.taskId), isNull);
      expect(await FileDownloader().enqueue(complexTask), isTrue);
      final task = await FileDownloader().taskForId(complexTask.taskId);
      expect(task, equals(complexTask));
      if (task != null) {
        expect(task.taskId, equals(complexTask.taskId));
        expect(task.url, equals(complexTask.url));
        expect(task.filename, equals(complexTask.filename));
        expect(task.headers, equals(complexTask.headers));
        expect(task.post, equals(complexTask.post));
        expect(task.directory, equals(complexTask.directory));
        expect(task.baseDirectory, equals(complexTask.baseDirectory));
        expect(task.group, equals(complexTask.group));
        expect(task.updates, equals(complexTask.updates));
        expect(task.requiresWiFi, equals(complexTask.requiresWiFi));
        expect(task.allowPause, equals(complexTask.allowPause));
        expect(task.retries, equals(complexTask.retries));
        expect(task.retriesRemaining, equals(complexTask.retriesRemaining));
        expect(task.retriesRemaining, equals(task.retries));
        expect(task.metaData, equals(complexTask.metaData));
        expect(
            task.creationTime
                .difference(complexTask.creationTime)
                .inMilliseconds
                .abs(),
            lessThan(100));
      }
      await statusCallbackCompleter.future;
      expect(lastStatus, equals(TaskStatus.complete));
    });

    testWidgets('UploadTask to and from Json', (widgetTester) async {
      final complexTask = UploadTask(
          url: uploadTestUrl,
          filename: uploadFilename,
          headers: {'Auth': 'Test'},
          post: null,
          fileField: 'fileField',
          mimeType: 'text/html',
          fields: {'name': 'value'},
          group: 'someGroup',
          updates: Updates.statusAndProgress,
          requiresWiFi: true,
          retries: 1,
          allowPause: false,
          // cannot be true if post != null
          metaData: 'someMetaData');
      final now = DateTime.now();
      expect(now.difference(complexTask.creationTime).inMilliseconds,
          lessThan(100));
      FileDownloader().registerCallbacks(
          group: complexTask.group, taskStatusCallback: statusCallback);
      expect(await FileDownloader().taskForId(complexTask.taskId), isNull);
      expect(await FileDownloader().enqueue(complexTask), isTrue);
      final task = await FileDownloader().taskForId(complexTask.taskId);
      expect(task is UploadTask, isTrue);
      expect(task, equals(complexTask));
      if (task != null && task is UploadTask) {
        expect(task.taskId, equals(complexTask.taskId));
        expect(task.url, equals(complexTask.url));
        expect(task.filename, equals(complexTask.filename));
        expect(task.headers, equals(complexTask.headers));
        expect(task.post, equals(complexTask.post));
        expect(task.fileField, equals(complexTask.fileField));
        expect(task.mimeType, equals(complexTask.mimeType));
        expect(task.fields, equals(complexTask.fields));
        expect(task.directory, equals(complexTask.directory));
        expect(task.baseDirectory, equals(complexTask.baseDirectory));
        expect(task.group, equals(complexTask.group));
        expect(task.updates, equals(complexTask.updates));
        expect(task.requiresWiFi, equals(complexTask.requiresWiFi));
        expect(task.allowPause, equals(complexTask.allowPause));
        expect(task.retries, equals(complexTask.retries));
        expect(task.retriesRemaining, equals(complexTask.retriesRemaining));
        expect(task.retriesRemaining, equals(task.retries));
        expect(task.metaData, equals(complexTask.metaData));
        expect(
            task.creationTime
                .difference(complexTask.creationTime)
                .inMilliseconds
                .abs(),
            lessThan(100));
      }
      await statusCallbackCompleter.future;

      /// Should trigger 'notFound' because the fileField is not set to 'file
      /// which is what the server expects
      expect(lastStatus, equals(TaskStatus.notFound));
    });

    testWidgets('copyWith', (widgetTester) async {
      final complexTask = DownloadTask(
          taskId: 'uniqueId',
          url: postTestUrl,
          filename: defaultFilename,
          headers: {'Auth': 'Test'},
          post: 'TestPost',
          directory: 'directory',
          baseDirectory: BaseDirectory.temporary,
          group: 'someGroup',
          updates: Updates.statusAndProgress,
          requiresWiFi: true,
          retries: 5,
          metaData: 'someMetaData');
      final now = DateTime.now();
      expect(now.difference(complexTask.creationTime).inMilliseconds,
          lessThan(100));
      final task = complexTask.copyWith(); // all the same
      expect(task.taskId, equals(complexTask.taskId));
      expect(task.url, equals(complexTask.url));
      expect(task.filename, equals(complexTask.filename));
      expect(task.headers, equals(complexTask.headers));
      expect(task.post, equals(complexTask.post));
      expect(task.directory, equals(complexTask.directory));
      expect(task.baseDirectory, equals(complexTask.baseDirectory));
      expect(task.group, equals(complexTask.group));
      expect(task.updates, equals(complexTask.updates));
      expect(task.requiresWiFi, equals(complexTask.requiresWiFi));
      expect(task.retries, equals(complexTask.retries));
      expect(task.retriesRemaining, equals(complexTask.retriesRemaining));
      expect(task.retriesRemaining, equals(task.retries));
      expect(task.metaData, equals(complexTask.metaData));
      expect(task.creationTime, equals(complexTask.creationTime));
    });

    test('downloadTask url and urlQueryParameters', () {
      final task0 = DownloadTask(
          url: 'url with space',
          filename: defaultFilename,
          urlQueryParameters: {});
      expect(task0.url, equals('url with space'));
      final task1 = DownloadTask(
          url: 'url',
          filename: defaultFilename,
          urlQueryParameters: {'param1': '1', 'param2': 'with space'});
      expect(task1.url, equals('url?param1=1&param2=with space'));
      final task2 = DownloadTask(
          url: 'url?param0=0',
          filename: defaultFilename,
          urlQueryParameters: {'param1': '1', 'param2': 'with space'});
      expect(task2.url, equals('url?param0=0&param1=1&param2=with space'));
      final task4 =
          DownloadTask(url: urlWithContentLength, filename: defaultFilename);
      expect(task4.url, equals(urlWithContentLength));
    });

    test('downloadTask filename', () {
      final task0 = DownloadTask(url: workingUrl);
      expect(task0.filename.isNotEmpty, isTrue);
      final task1 = DownloadTask(url: workingUrl, filename: defaultFilename);
      expect(task1.filename, equals(defaultFilename));
      expect(
          () => DownloadTask(
              url: workingUrl, filename: 'somedir/$defaultFilename'),
          throwsArgumentError);
    });

    test('downloadTask directory', () {
      final task0 = DownloadTask(url: workingUrl);
      expect(task0.directory.isEmpty, isTrue);
      final task1 = DownloadTask(url: workingUrl, directory: 'testDir');
      expect(task1.directory, equals('testDir'));
      expect(() => DownloadTask(url: workingUrl, directory: '/testDir'),
          throwsArgumentError);
    });

    testWidgets('suggestedFilename', (widgetTester) async {
      // delete old downloads
      task = DownloadTask(url: urlWithContentLength, filename: '5MB-test.ZIP');
      try {
        File(await task.filePath()).deleteSync();
      } catch (e) {}
      task =
          DownloadTask(url: urlWithContentLength, filename: '5MB-test (1).ZIP');
      try {
        File(await task.filePath()).deleteSync();
      } catch (e) {}
      task =
          DownloadTask(url: urlWithContentLength, filename: '5MB-test (2).ZIP');
      try {
        File(await task.filePath()).deleteSync();
      } catch (e) {}
      task = DownloadTask(url: urlWithContentLength);
      final startingFileName = task.filename;
      final task2 = await task.withSuggestedFilename();
      expect(task2.filename, isNot(equals(startingFileName)));
      expect(task2.filename, equals('5MB-test.ZIP'));
      FileDownloader().registerCallbacks(taskStatusCallback: statusCallback);
      expect(await FileDownloader().enqueue(task2), isTrue);
      await statusCallbackCompleter.future;
      expect(lastStatus, equals(TaskStatus.complete));
      // again, should yield same filename
      final task3 = await task.withSuggestedFilename();
      expect(task3.filename, equals('5MB-test.ZIP'));
      // again with 'unique' should yield (1) filename
      final task4 = await task.withSuggestedFilename(unique: true);
      expect(task4.filename, equals('5MB-test (1).ZIP'));
      statusCallbackCompleter = Completer(); // reset
      expect(await FileDownloader().enqueue(task4), isTrue);
      await statusCallbackCompleter.future;
      expect(lastStatus, equals(TaskStatus.complete));
      // again with 'unique' should yield (2) filename
      final task5 = await task.withSuggestedFilename(unique: true);
      expect(task5.filename, equals('5MB-test (2).ZIP'));
    });
  });

  group('Convenience downloads', () {
    testWidgets('download with await', (widgetTester) async {
      var path =
          join((await getApplicationDocumentsDirectory()).path, task.filename);
      var exists = await File(path).exists();
      if (exists) {
        await File(path).delete();
      }
      final status = await FileDownloader().download(task);
      expect(status, equals(TaskStatus.complete));
      exists = await File(path).exists();
      expect(exists, isTrue);
      await File(path).delete();
    });

    testWidgets('multiple download with futures', (widgetTester) async {
      final secondTask =
          task.copyWith(taskId: 'secondTask', filename: 'second.html');
      var path =
          join((await getApplicationDocumentsDirectory()).path, task.filename);
      var exists = await File(path).exists();
      if (exists) {
        await File(path).delete();
      }
      path = join(
          (await getApplicationDocumentsDirectory()).path, secondTask.filename);
      exists = await File(path).exists();
      if (exists) {
        await File(path).delete();
      }
      // note that using a Future (without await) is unusual and is done here
      // just for testing.  Normal use would be
      // var result = await FileDownloader().download(task);
      final taskFuture = FileDownloader().download(task);
      final secondTaskFuture = FileDownloader().download(secondTask);
      var statuses = await Future.wait([taskFuture, secondTaskFuture]);
      for (var status in statuses) {
        expect(status, equals(TaskStatus.complete));
      }
      exists = await File(path).exists();
      expect(exists, isTrue);
      await File(path).delete();
      path =
          join((await getApplicationDocumentsDirectory()).path, task.filename);
      exists = await File(path).exists();
      expect(exists, isTrue);
      await File(path).delete();
    });

    testWidgets('batch download', (widgetTester) async {
      final tasks = <DownloadTask>[];
      final docDir = (await getApplicationDocumentsDirectory()).path;
      for (int n = 0; n < 3; n++) {
        final filename = 'google$n.html';
        final filepath = join(docDir, filename);
        if (File(filepath).existsSync()) {
          File(filepath).deleteSync();
        }
        // only task with n==1 will fail
        tasks.add(n != 1
            ? DownloadTask(url: workingUrl, filename: filename)
            : DownloadTask(url: failingUrl, filename: filename));
      }
      final result = await FileDownloader().downloadBatch(tasks);
      // confirm results contain two successes and one failure
      expect(result.numSucceeded, equals(2));
      expect(result.numFailed, equals(1));
      final succeeded = result.succeeded;
      expect(succeeded.length, equals(2));
      final succeededFilenames = succeeded.map((e) => e.filename);
      expect(succeededFilenames.contains('google0.html'), isTrue);
      expect(succeededFilenames.contains('google1.html'), isFalse);
      expect(succeededFilenames.contains('google2.html'), isTrue);
      final failed = result.failed;
      expect(failed.length, equals(1));
      final failedFilenames = failed.map((e) => e.filename);
      expect(failedFilenames.contains('google0.html'), isFalse);
      expect(failedFilenames.contains('google1.html'), isTrue);
      expect(failedFilenames.contains('google2.html'), isFalse);
      // confirm files exist
      expect(File(join(docDir, 'google0.html')).existsSync(), isTrue);
      expect(File(join(docDir, 'google1.html')).existsSync(), isFalse);
      expect(File(join(docDir, 'google2.html')).existsSync(), isTrue);
      // cleanup
      for (int n = 0; n < 3; n++) {
        final filename = 'google$n.html';
        final filepath = join(docDir, filename);
        if (File(filepath).existsSync()) {
          File(filepath).deleteSync();
        }
      }
      print('Finished batch download');
    });

    testWidgets('batch download with batch callback', (widgetTester) async {
      final tasks = <DownloadTask>[];
      final docDir = (await getApplicationDocumentsDirectory()).path;
      for (int n = 0; n < 3; n++) {
        final filename = 'google$n.html';
        final filepath = join(docDir, filename);
        if (File(filepath).existsSync()) {
          File(filepath).deleteSync();
        }
        // only task with n==1 will fail
        tasks.add(n != 1
            ? DownloadTask(url: workingUrl, filename: filename)
            : DownloadTask(url: failingUrl, filename: filename));
      }
      var numSucceeded = 0;
      var numFailed = 0;
      var numCalled = 0;
      await FileDownloader().downloadBatch(tasks,
          batchProgressCallback: (succeeded, failed) {
        print('Succeeded: $succeeded, failed: $failed');
        numCalled++;
        numSucceeded = succeeded;
        numFailed = failed;
      });
      expect(numCalled, equals(4)); // also called with 0, 0 at start
      expect(numSucceeded, equals(2));
      expect(numFailed, equals(1));

      // cleanup
      for (int n = 0; n < 3; n++) {
        final filename = 'google$n.html';
        final filepath = join(docDir, filename);
        if (File(filepath).existsSync()) {
          File(filepath).deleteSync();
        }
      }
      print('Finished batch download with callback');
    });

    testWidgets('batch download with task callback', (widgetTester) async {
      final failTask =
          DownloadTask(url: failingUrl, filename: defaultFilename, retries: 2);
      final task3 = task.copyWith(taskId: 'task3');
      final result = await FileDownloader().downloadBatch(
          [task, failTask, task3],
          taskStatusCallback: statusCallback,
          taskProgressCallback: progressCallback);
      expect(result.numSucceeded, equals(2));
      expect(result.numFailed, equals(1));
      expect(result.failed.first.taskId, equals(failTask.taskId));
      expect(statusCallbackCounter,
          equals(15)); // 3 attempts + 2 retry attempts, each 3
      expect(progressCallbackCounter, greaterThanOrEqualTo(10));
    });

    testWidgets('convenience download with callbacks', (widgetTester) async {
      var result = await FileDownloader()
          .download(task, onStatus: (status) => statusCallback(task, status));
      expect(result, equals(TaskStatus.complete));
      expect(statusCallbackCounter, equals(3));
      expect(progressCallbackCompleter.isCompleted, isFalse);
      expect(progressCallbackCounter, equals(0));
      // reset for round two with progress callback
      statusCallbackCounter = 0;
      progressCallbackCounter = 0;
      statusCallbackCompleter = Completer<void>();
      progressCallbackCompleter = Completer<void>();
      task = DownloadTask(url: urlWithContentLength, filename: defaultFilename);
      result = await FileDownloader().download(task,
          onStatus: (status) => statusCallback(task, status),
          onProgress: (progress) => progressCallback(task, progress));
      expect(result, equals(TaskStatus.complete));
      expect(statusCallbackCounter, equals(3));
      expect(progressCallbackCounter, greaterThan(1));
      expect(lastProgress, equals(1.0));
      print('Finished convenience download with callbacks');
    });

    testWidgets('parallel convenience downloads with callbacks',
        (widgetTester) async {
      var a = 0, b = 0, c = 0;
      var p1 = 0.0, p2 = 0.0, p3 = 0.0;
      final failTask =
          DownloadTask(url: failingUrl, filename: defaultFilename, retries: 2);
      var failingResult = FileDownloader().download(failTask,
          onStatus: (status) => a++, onProgress: (progress) => p1 += progress);
      var successResult = FileDownloader().download(task,
          onStatus: (status) => b++, onProgress: (progress) => p2 += progress);
      var successResult2 = FileDownloader().download(
          task.copyWith(taskId: 'second'),
          onStatus: (status) => c++,
          onProgress: (progress) => p3 += progress);
      await Future.wait([failingResult, successResult, successResult2]);
      expect(a, equals(9));
      expect(b, equals(3));
      expect(c, equals(3)); // number of calls to the closure status update
      if (Platform.isAndroid) {
        // sum of calls to the closure progress update
        expect(p1, equals(-9.0)); // retry [-4] retry [-4] failed [-1]
        expect(p2, equals(1.0)); // complete [1]
        expect(p3, equals(1.0)); // complete [1]
      }
      if (Platform.isIOS) {
        // sum of calls to the closure progress update
        expect(p1, closeTo(-4 - 4 - 1 + 3 * 0.999, 0.1)); // retry [-4] retry
        // [-4] failed [-1]
        // + 3 * 0.999
        expect(p2, closeTo(1.0, 0.1)); // complete [1]
        expect(p3, closeTo(1.0, 0.1)); // complete [1]
      }
      successResult.then((value) => expect(value, equals(TaskStatus.complete)));
      successResult2
          .then((value) => expect(value, equals(TaskStatus.complete)));
      failingResult.then((value) => expect(value, equals(TaskStatus.failed)));
      print('Finished parallel convenience downloads with callbacks');
    });

    testWidgets('simple parallel convenience downloads with callbacks',
        (widgetTester) async {
      final failTask =
          DownloadTask(url: failingUrl, filename: defaultFilename, retries: 2);
      var failingResult = FileDownloader().download(failTask,
          onStatus: (status) => statusCallback(failTask, status));
      var successResult = FileDownloader()
          .download(task, onStatus: (status) => statusCallback(task, status));
      await Future.wait([successResult, failingResult]);
      successResult.then((value) => expect(value, equals(TaskStatus.complete)));
      failingResult.then((value) => expect(value, equals(TaskStatus.failed)));
      expect(statusCallbackCounter, equals(12));
      print('Finished simple parallel convenience downloads with callbacks');
    });
  });

  group('Retries', () {
    testWidgets('basic retry logic', (widgetTester) async {
      FileDownloader().registerCallbacks(taskStatusCallback: statusCallback);
      expect(retryTask.retriesRemaining, equals(retryTask.retries));
      expect(await FileDownloader().enqueue(retryTask), isTrue);
      await Future.delayed(const Duration(seconds: 4));
      final retriedTask = await FileDownloader().taskForId(retryTask.taskId);
      expect(retriedTask, equals(retryTask));
      if (retriedTask != null) {
        expect(retriedTask.retriesRemaining, lessThan(retriedTask.retries));
      }
      await statusCallbackCompleter.future;
      expect(lastStatus, equals(TaskStatus.failed));
      // enqueued, running, waitingToRetry/failed for each try
      expect(statusCallbackCounter, equals((retryTask.retries + 1) * 3));
    });

    testWidgets('basic with progress updates', (widgetTester) async {
      FileDownloader().registerCallbacks(
          taskStatusCallback: statusCallback,
          taskProgressCallback: progressCallback);
      final retryTaskWithProgress =
          retryTask.copyWith(updates: Updates.statusAndProgress);
      expect(await FileDownloader().enqueue(retryTaskWithProgress), isTrue);
      await Future.delayed(const Duration(seconds: 6));
      expect(lastProgress, equals(progressWaitingToRetry));
      // iOS emits 0.0 & 0.999 progress updates for a 403 response with the
      // text of the response, before sharing the response code, triggering
      // the -4.0 progress response.
      // On other platforms, only 0.0 & -4.0 is emitted
      expect(progressCallbackCounter, equals(Platform.isIOS ? 6 : 4));
      await statusCallbackCompleter.future;
      expect(lastStatus, equals(TaskStatus.failed));
      // wait a sec for the last progress update
      await Future.delayed(const Duration(seconds: 1));
      expect(lastProgress, equals(progressFailed));
    });

    testWidgets('retry with cancellation', (widgetTester) async {
      FileDownloader().registerCallbacks(taskStatusCallback: statusCallback);
      expect(await FileDownloader().enqueue(retryTask), isTrue);
      await Future.delayed(const Duration(seconds: 6));
      final retriedTask = await FileDownloader().taskForId(retryTask.taskId);
      expect(retriedTask, equals(retryTask));
      if (retriedTask != null) {
        expect(retriedTask.retriesRemaining, lessThan(retriedTask.retries));
        expect(await FileDownloader().cancelTasksWithIds([retriedTask.taskId]),
            isTrue);
        await statusCallbackCompleter.future;
        expect(lastStatus, equals(TaskStatus.canceled));
        // 3 callbacks for each try, plus one for cancel
        expect(
            statusCallbackCounter,
            equals(
                (retriedTask.retries - retriedTask.retriesRemaining) * 3 + 1));
      }
      expect(await FileDownloader().taskForId(retryTask.taskId), isNull);
    });

    testWidgets('retry progress updates with cancellation',
        (widgetTester) async {
      FileDownloader().registerCallbacks(
          taskStatusCallback: statusCallback,
          taskProgressCallback: progressCallback);
      final retryTaskWithProgress =
          retryTask.copyWith(updates: Updates.statusAndProgress);
      expect(await FileDownloader().enqueue(retryTaskWithProgress), isTrue);
      expect(progressCallbackCounter, equals(0));
      await Future.delayed(const Duration(seconds: 6));
      expect(lastProgress, equals(progressWaitingToRetry));
      // iOS emits 0.0 & 0.999 progress updates for a 403 response with the
      // text of the response, before sharing the response code, triggering
      // the -4.0 progress response.
      // On other platforms, only 0.0 & -4.0 is emitted
      expect(progressCallbackCounter, equals(Platform.isIOS ? 6 : 4));
      final retriedTask = await FileDownloader().taskForId(retryTask.taskId);
      expect(retriedTask, equals(retryTask));
      if (retriedTask != null) {
        expect(retriedTask.retriesRemaining, lessThan(retriedTask.retries));
        expect(await FileDownloader().cancelTasksWithIds([retriedTask.taskId]),
            isTrue);
        await statusCallbackCompleter.future;
        expect(lastStatus, equals(TaskStatus.canceled));
        await Future.delayed(const Duration(milliseconds: 500));
        expect(lastProgress, equals(progressCanceled));
        expect(await FileDownloader().taskForId(retryTask.taskId), isNull);
      }
    });

    testWidgets('queue management: allTasks with retries',
        (widgetTester) async {
      FileDownloader().registerCallbacks(taskStatusCallback: statusCallback);
      expect(await FileDownloader().enqueue(retryTask), isTrue);
      expect(await FileDownloader().enqueue(task), isTrue);
      final allTasks = await FileDownloader().allTasks();
      expect(allTasks.length, equals(2));
      expect(allTasks.contains(retryTask), isTrue);
      expect(allTasks.contains(task), isTrue);
      final nonRetryTasksBeforeWait =
          await FileDownloader().allTasks(includeTasksWaitingToRetry: false);
      expect(nonRetryTasksBeforeWait.length, equals(2));
      expect(nonRetryTasksBeforeWait.contains(retryTask), isTrue);
      expect(nonRetryTasksBeforeWait.contains(task), isTrue);
      await Future.delayed(const Duration(seconds: 4));
      // after wait the regular task has disappeared
      final nonRetryTasksAfterWait =
          await FileDownloader().allTasks(includeTasksWaitingToRetry: false);
      expect(nonRetryTasksAfterWait.length, equals(0));
      final allTasksAfterWait = await FileDownloader().allTasks();
      expect(allTasksAfterWait.length, equals(1));
      expect(allTasksAfterWait.contains(retryTask), isTrue);
      await FileDownloader().cancelTasksWithIds([retryTask.taskId]);
    });

    testWidgets('queue management: taskForId with retries',
        (widgetTester) async {
      FileDownloader().registerCallbacks(taskStatusCallback: statusCallback);
      expect(await FileDownloader().enqueue(retryTask), isTrue);
      expect(await FileDownloader().enqueue(task), isTrue); // regular task
      expect(await FileDownloader().taskForId(retryTask.taskId),
          equals(retryTask));
      expect(await FileDownloader().taskForId(task.taskId), equals(task));
      await Future.delayed(const Duration(seconds: 4));
      // after wait the regular task has disappeared
      expect(await FileDownloader().taskForId(retryTask.taskId),
          equals(retryTask));
      expect(await FileDownloader().taskForId(task.taskId), isNull);
      await FileDownloader().cancelTasksWithIds([retryTask.taskId]);
    });
  });

  group('DownloadTask with POST request', () {
    testWidgets('post DownloadTask with post is empty body',
        (widgetTester) async {
      final task = DownloadTask(
          url: postTestUrl,
          urlQueryParameters: {'request-type': 'post-empty'},
          filename: postFilename,
          headers: {'Header1': 'headerValue1'},
          post: '');
      final path =
          join((await getApplicationDocumentsDirectory()).path, task.filename);
      expect(
          await FileDownloader().download(task), equals(TaskStatus.complete));
      final result = jsonDecode(await File(path).readAsString());
      print(result);
      expect(result['args']['request-type'], equals('post-empty'));
      expect(result['headers']['Header1'], equals('headerValue1'));
      expect((result['data'] as String).isEmpty, isTrue);
      expect(result['json'], isNull);
    });

    testWidgets('post DownloadTask with post is String', (widgetTester) async {
      final task = DownloadTask(
          url: postTestUrl,
          urlQueryParameters: {'request-type': 'post-String'},
          filename: postFilename,
          headers: {'content-type': 'text/plain'},
          post: 'testPost');
      final path =
          join((await getApplicationDocumentsDirectory()).path, task.filename);
      expect(
          await FileDownloader().download(task), equals(TaskStatus.complete));
      final result = jsonDecode(await File(path).readAsString());
      print(result);
      expect(result['args']['request-type'], equals('post-String'));
      // note: Content-Type may include charset= on some platforms
      expect(result['headers']['Content-Type'], contains('text/plain'));
      expect(result['data'], equals('testPost'));
      expect(result['json'], isNull);
    });

    testWidgets('post DownloadTask with post is Uint8List',
        (widgetTester) async {
      final task = DownloadTask(
          url: postTestUrl,
          urlQueryParameters: {'request-type': 'post-Uint8List'},
          filename: postFilename,
          headers: {'Content-Type': 'application/octet-stream'},
          post: Uint8List.fromList('testPost'.codeUnits));
      final path =
          join((await getApplicationDocumentsDirectory()).path, task.filename);
      expect(
          await FileDownloader().download(task), equals(TaskStatus.complete));
      final result = jsonDecode(await File(path).readAsString());
      print(result);
      expect(result['args']['request-type'], equals('post-Uint8List'));
      // note: Content-Type may include charset= on some platforms
      expect(result['headers']['Content-Type'],
          contains('application/octet-stream'));
      expect(result['data'], equals('testPost'));
      expect(result['json'], isNull);
    });

    testWidgets('post DownloadTask with post is JsonString',
        (widgetTester) async {
      final task = DownloadTask(
          url: postTestUrl,
          urlQueryParameters: {'request-type': 'post-json'},
          filename: postFilename,
          headers: {
            'Header1': 'headerValue1',
            'content-type': 'application/json'
          },
          post: '{"field1": 1}');
      final path =
          join((await getApplicationDocumentsDirectory()).path, task.filename);
      expect(
          await FileDownloader().download(task), equals(TaskStatus.complete));
      final result = jsonDecode(await File(path).readAsString());
      print(result);
      expect(result['args']['request-type'], equals('post-json'));
      expect(result['headers']['Header1'], equals('headerValue1'));
      expect(result['data'], equals('{"field1": 1}'));
      // confirm the server side interpreted this as JSON
      expect(result['json'], equals({'field1': 1}));
    });

    testWidgets('post DownloadTask with post is invalid type',
        (widgetTester) async {
      expect(
          () => DownloadTask(
              url: postTestUrl,
              urlQueryParameters: {'request-type': 'invalid'},
              filename: postFilename,
              headers: {'Header1': 'headerValue1'},
              post: {'invalid': 'map'}),
          throwsA(isA<TypeError>()));
    });
  });

  group('Request', () {
    testWidgets('get request', (widgetTester) async {
      final request = Request(
          url: getTestUrl,
          urlQueryParameters: {'json': 'true', 'request-type': 'get%20it'},
          headers: {'Header1': 'headerValue1'});
      // note: json=true required to get results as JSON string
      final response = await FileDownloader().request(request);
      expect(response.statusCode, equals(200));
      final result = jsonDecode(response.body);
      expect(result['args']['json'], equals('true'));
      expect(result['args']['request-type'], equals('get it'));
      expect(result['headers']['Header1'], equals('headerValue1'));
    });

    testWidgets('post request with post is empty body', (widgetTester) async {
      final request = Request(
          url: postTestUrl,
          urlQueryParameters: {'request-type': 'post-empty'},
          headers: {'Header1': 'headerValue1'},
          post: '');
      final response = await FileDownloader().request(request);
      expect(response.statusCode, equals(200));
      final result = jsonDecode(response.body);
      expect(result['args']['request-type'], equals('post-empty'));
      expect(result['headers']['Header1'], equals('headerValue1'));
      expect((result['data'] as String).isEmpty, isTrue);
      expect(result['json'], isNull);
    });

    testWidgets('post request with post is String', (widgetTester) async {
      final request = Request(
          url: postTestUrl,
          urlQueryParameters: {'request-type': 'post-String'},
          headers: {'Header1': 'headerValue1'},
          post: 'testPost');
      final response = await FileDownloader().request(request);
      expect(response.statusCode, equals(200));
      final result = jsonDecode(response.body);
      expect(result['args']['request-type'], equals('post-String'));
      expect(result['headers']['Header1'], equals('headerValue1'));
      expect(result['data'], equals('testPost'));
      expect(result['json'], isNull);
    });

    testWidgets('post request with post is Uint8List', (widgetTester) async {
      final request = Request(
          url: postTestUrl,
          urlQueryParameters: {'request-type': 'post-Uint8List'},
          headers: {'Header1': 'headerValue1'},
          post: Uint8List.fromList('testPost'.codeUnits));
      final response = await FileDownloader().request(request);
      expect(response.statusCode, equals(200));
      final result = jsonDecode(response.body);
      expect(result['args']['request-type'], equals('post-Uint8List'));
      expect(result['headers']['Header1'], equals('headerValue1'));
      expect(result['data'], equals('testPost'));
      expect(result['json'], isNull);
    });

    testWidgets('post request with post is JsonString', (widgetTester) async {
      final request = Request(
          url: postTestUrl,
          urlQueryParameters: {'request-type': 'post-json'},
          headers: {
            'Header1': 'headerValue1',
            'content-type': 'application/json'
          },
          post: '{"field1": 1}');
      final response = await FileDownloader().request(request);
      expect(response.statusCode, equals(200));
      final result = jsonDecode(response.body);
      expect(result['args']['request-type'], equals('post-json'));
      expect(result['headers']['Header1'], equals('headerValue1'));
      expect(result['data'], equals('{"field1": 1}'));
      // confirm the server side interpreted this as JSON
      expect(result['json'], equals({'field1': 1}));
    });

    testWidgets('post request with post is invalid type', (widgetTester) async {
      expect(
          () => Request(
              url: postTestUrl,
              urlQueryParameters: {'request-type': 'invalid'},
              headers: {'Header1': 'headerValue1'},
              post: {'invalid': 'map'}),
          throwsA(isA<TypeError>()));
    });

    testWidgets('get request with server error, no retries',
        (widgetTester) async {
      final request = Request(url: failingUrl);
      final response = await FileDownloader().request(request);
      expect(response.statusCode, equals(403));
      expect(response.reasonPhrase, equals('Forbidden'));
    });

    testWidgets('get request with server error, with retries',
        (widgetTester) async {
      // There is no easy way to confirm the retries are happening, because the
      // Request object is modified within the Isolate and not passed back to
      // the main isolate. We therefore observe the three retries by
      // examining the server logs
      final request = Request(url: failingUrl, retries: 3);
      final response = await FileDownloader().request(request);
      expect(response.statusCode, equals(403));
      expect(response.reasonPhrase, equals('Forbidden'));
    });

    testWidgets('get request with malformed url error, no retries',
        (widgetTester) async {
      final request = Request(url: 'somethingRandom');
      final response = await FileDownloader().request(request);
      expect(response.statusCode, equals(499));
      expect(
          response.reasonPhrase,
          equals(
              'Invalid argument(s): No host specified in URI somethingRandom'));
    });
  });

  group('Basic upload', () {
    testWidgets('enqueue multipart file', (widgetTester) async {
      FileDownloader().registerCallbacks(
          taskStatusCallback: statusCallback,
          taskProgressCallback: progressCallback);
      expect(
          await FileDownloader()
              .enqueue(uploadTask.copyWith(updates: Updates.statusAndProgress)),
          isTrue);
      await statusCallbackCompleter.future;
      expect(statusCallbackCounter, equals(3));
      expect(lastStatus, equals(TaskStatus.complete));
      expect(progressCallbackCounter, greaterThan(1));
      expect(lastProgress, equals(progressComplete));
      print('Finished enqueue multipart file');
    });

    testWidgets('enqueue w/o file', (widgetTester) async {
      FileDownloader().registerCallbacks(
          taskStatusCallback: statusCallback,
          taskProgressCallback: progressCallback);
      // try the binary upload to a multipart endpoint
      final failingUploadTask = uploadTask.copyWith(
          post: 'binary', updates: Updates.statusAndProgress);
      expect(await FileDownloader().enqueue(failingUploadTask), isTrue);
      await statusCallbackCompleter.future;
      expect(statusCallbackCounter, equals(3));
      expect(lastStatus, equals(TaskStatus.notFound));
      expect(progressCallbackCounter, greaterThan(1));
      expect(lastProgress, equals(progressNotFound));
      print('Finished enqueue w/o file');
    });

    testWidgets('enqueue binary file', (widgetTester) async {
      FileDownloader().registerCallbacks(
          taskStatusCallback: statusCallback,
          taskProgressCallback: progressCallback);
      final task = uploadTask.copyWith(
          url: uploadBinaryTestUrl,
          post: 'binary',
          updates: Updates.statusAndProgress);
      expect(await FileDownloader().enqueue(task), isTrue);
      await statusCallbackCompleter.future;
      expect(statusCallbackCounter, equals(3));
      expect(lastStatus, equals(TaskStatus.complete));
      expect(progressCallbackCounter, greaterThan(1));
      expect(lastProgress, equals(progressComplete));
      print('Finished enqueue binary file');
    });

    testWidgets('enqueue multipart with fields', (widgetTester) async {
      FileDownloader().registerCallbacks(
          taskStatusCallback: statusCallback,
          taskProgressCallback: progressCallback);
      expect(
          await FileDownloader().enqueue(uploadTask.copyWith(
              fields: {'field1': 'value1', 'field2': 'check\u2713'},
              updates: Updates.statusAndProgress)),
          isTrue);
      await statusCallbackCompleter.future;
      expect(statusCallbackCounter, equals(3));
      expect(lastStatus, equals(TaskStatus.complete));
      expect(progressCallbackCounter, greaterThan(1));
      expect(lastProgress, equals(progressComplete));
      print('Finished enqueue multipart with fields');
    });

    testWidgets('upload task creation with errors', (widgetTester) async {
      expect(
          () => UploadTask(
              url: uploadTestUrl,
              filename: defaultFilename,
              fields: {'name': 'value'},
              post: 'binary'),
          throwsAssertionError);
    });
  });

  group('Convenience uploads', () {
    testWidgets('upload with await', (widgetTester) async {
      final status = await FileDownloader().upload(uploadTask);
      expect(status, equals(TaskStatus.complete));
    });

    testWidgets('multiple upload with futures', (widgetTester) async {
      final secondTask = uploadTask.copyWith(taskId: 'secondTask');
      // note that using a Future (without await) is unusual and is done here
      // just for testing.  Normal use would be
      // var result = await FileDownloader().upload(task);
      final taskFuture = FileDownloader().upload(uploadTask);
      final secondTaskFuture = FileDownloader().upload(secondTask);
      var statuses = await Future.wait([taskFuture, secondTaskFuture]);
      for (var status in statuses) {
        expect(status, equals(TaskStatus.complete));
      }
    });

    testWidgets('batch upload', (widgetTester) async {
      final failingUploadTask =
          uploadTask.copyWith(taskId: 'fails', post: 'binary');
      final tasks = <UploadTask>[
        uploadTask,
        failingUploadTask,
        uploadTask.copyWith(taskId: 'third')
      ];
      final result = await FileDownloader().uploadBatch(tasks);
      // confirm results contain two successes and one failure
      expect(result.numSucceeded, equals(2));
      expect(result.numFailed, equals(1));
      final succeeded = result.succeeded;
      expect(succeeded.length, equals(2));
      final succeededTaskIds = succeeded.map((e) => e.taskId);
      expect(succeededTaskIds.contains(tasks[0].taskId), isTrue);
      expect(succeededTaskIds.contains(tasks[1].taskId), isFalse);
      expect(succeededTaskIds.contains(tasks[2].taskId), isTrue);
      final failed = result.failed;
      expect(failed.length, equals(1));
      final failedTaskIds = failed.map((e) => e.taskId);
      expect(failedTaskIds.contains(tasks[0].taskId), isFalse);
      expect(failedTaskIds.contains(tasks[1].taskId), isTrue);
      expect(failedTaskIds.contains(tasks[2].taskId), isFalse);
      print('Finished batch upload');
    });

    testWidgets('batch upload with callback', (widgetTester) async {
      final failingUploadTask =
          uploadTask.copyWith(taskId: 'fails', post: 'binary');
      final tasks = <UploadTask>[
        uploadTask,
        failingUploadTask,
        uploadTask.copyWith(taskId: 'third')
      ];
      var numSucceeded = 0;
      var numFailed = 0;
      var numCalled = 0;
      await FileDownloader().uploadBatch(tasks,
          batchProgressCallback: (succeeded, failed) {
        print('Succeeded: $succeeded, failed: $failed');
        numCalled++;
        numSucceeded = succeeded;
        numFailed = failed;
      });
      expect(numCalled, equals(4)); // also called with 0, 0 at start
      expect(numSucceeded, equals(2));
      expect(numFailed, equals(1));
      print('Finished batch upload with callback');
    });

    testWidgets('convenience upload with callbacks', (widgetTester) async {
      var result = await FileDownloader().upload(uploadTask,
          onStatus: (status) => statusCallback(uploadTask, status));
      expect(result, equals(TaskStatus.complete));
      expect(statusCallbackCounter, equals(3));
      expect(progressCallbackCompleter.isCompleted, isFalse);
      expect(progressCallbackCounter, equals(0));
      // reset for round two with progress callback
      statusCallbackCounter = 0;
      progressCallbackCounter = 0;
      statusCallbackCompleter = Completer<void>();
      progressCallbackCompleter = Completer<void>();
      final task2 = uploadTask.copyWith(taskId: 'second');
      result = await FileDownloader().upload(task2,
          onStatus: (status) => statusCallback(task2, status),
          onProgress: (progress) => progressCallback(task2, progress));
      expect(result, equals(TaskStatus.complete));
      expect(statusCallbackCounter, equals(3));
      expect(progressCallbackCounter, greaterThan(1));
      expect(lastProgress, equals(1.0));
      print('Finished convenience upload with callbacks');
    });
  });

  group('Cancellation', () {
    testWidgets('cancel enqueued tasks', (widgetTester) async {
      var cancelCounter = 0;
      var completeCounter = 0;
      FileDownloader().registerCallbacks(taskStatusCallback: (task, status) {
        if (status == TaskStatus.canceled) {
          cancelCounter++;
        }
        if (status == TaskStatus.complete) {
          completeCounter++;
        }
      });
      final tasks = <DownloadTask>[];
      for (var n = 1; n < 20; n++) {
        tasks.add(DownloadTask(url: urlWithContentLength));
      }
      for (var task in tasks) {
        expect(await FileDownloader().enqueue(task), equals(true));
        if (task == tasks.first) {
          await Future.delayed(const Duration(seconds: 1));
        }
      }
      await Future.delayed(const Duration(seconds: 1));
      expect(
          await FileDownloader()
              .cancelTasksWithIds(await FileDownloader().allTaskIds()),
          equals(true));
      await Future.delayed(const Duration(seconds: 2));
      expect(cancelCounter + completeCounter, equals(tasks.length));
      final docsDir = await getApplicationDocumentsDirectory();
      for (var task in tasks) {
        final file = File(join(docsDir.path, task.filename));
        if (file.existsSync()) {
          file.deleteSync();
        }
      }
    });

    /// If a task fails immediately, eg due to a malformed url, it
    /// must still be cancellable. This test cancels a failing task
    /// immediately after enqueueing it, and should succeed in doing so
    testWidgets('immediately cancel a task that fails immediately',
        (widgetTester) async {
      FileDownloader().registerCallbacks(taskStatusCallback: statusCallback);
      final task = DownloadTask(url: 'file://doesNotExist', filename: 'test');
      if (Platform.isAndroid) {
        // on Android, enqueue fails immediately
        expect(await FileDownloader().enqueue(task), equals(false));
      } else {
        expect(await FileDownloader().enqueue(task), equals(true));
        expect(
            await FileDownloader().cancelTaskWithId(task.taskId), equals(true));
        await statusCallbackCompleter.future;
        if (Platform.isIOS){
          // canot avoid fail on iOS
          expect(lastStatus, equals(TaskStatus.failed));
        } else {
          expect(lastStatus, equals(TaskStatus.canceled));
        }
      }
    });
  });

  group('Tracking', () {
    testWidgets('activate tracking', (widgetTester) async {
      await FileDownloader().database.deleteAllRecords();
      await FileDownloader()
          .registerCallbacks(
              taskStatusCallback: statusCallback,
              taskProgressCallback: progressCallback)
          .trackTasks(markDownloadedComplete: false);
      task = DownloadTask(
          url: urlWithContentLength,
          filename: defaultFilename,
          updates: Updates.statusAndProgress);
      expect(await FileDownloader().enqueue(task), equals(true));
      await someProgressCompleter.future;
      // after some progress, expect status running and some progress in database
      final record = await FileDownloader().database.recordForId(task.taskId);
      expect(record, isNotNull);
      expect(record?.taskId, equals(task.taskId));
      expect(record?.taskStatus, equals(TaskStatus.running));
      expect(record?.progress, greaterThan(0));
      expect(record?.progress, equals(lastProgress));
      await statusCallbackCompleter.future;
      // completed
      final record2 = await FileDownloader().database.recordForId(task.taskId);
      expect(record2, isNotNull);
      expect(record2?.taskId, equals(task.taskId));
      expect(record2?.taskStatus, equals(TaskStatus.complete));
      expect(record2?.progress, equals(progressComplete));
      final records = await FileDownloader().database.allRecords();
      expect(records.length, equals(1));
      expect(records.first, equals(record2));
    });

    testWidgets('set, get and delete record', (widgetTester) async {
      await FileDownloader().database.deleteAllRecords();
      await FileDownloader()
          .registerCallbacks(taskStatusCallback: statusCallback)
          .trackTasks();
      task = DownloadTask(url: workingUrl, filename: defaultFilename);
      expect(await FileDownloader().enqueue(task), equals(true));
      await statusCallbackCompleter.future;
      final record = await FileDownloader().database.recordForId(task.taskId);
      expect(record?.task.taskId, equals(task.taskId));
      final firsTaskId = task.taskId;
      // task with url as id
      statusCallbackCompleter = Completer();
      task = DownloadTask(
          taskId: workingUrl, url: workingUrl, filename: defaultFilename);
      expect(await FileDownloader().enqueue(task), equals(true));
      await statusCallbackCompleter.future;
      final record2 = await FileDownloader().database.recordForId(task.taskId);
      expect(record2?.task.taskId, equals(task.taskId));
      final records = await FileDownloader().database.allRecords();
      expect(records.length, equals(2));
      await FileDownloader().database.deleteRecordWithId(task.taskId);
      final records2 = await FileDownloader().database.allRecords();
      expect(records2.length, equals(1));
      expect(records2.first.taskId, equals(firsTaskId));
    });

    testWidgets('allRecords', (widgetTester) async {
      await FileDownloader().database.deleteAllRecords();
      await FileDownloader()
          .registerCallbacks(taskStatusCallback: statusCallback)
          .trackTasks();
      task = DownloadTask(
          taskId: workingUrl, // contains illegal characters
          url: workingUrl,
          filename: defaultFilename);
      expect(await FileDownloader().enqueue(task), equals(true));
      await statusCallbackCompleter.future;
      final records = await FileDownloader().database.allRecords();
      expect(records.length, equals(1));
      expect(records.first.taskId, equals(task.taskId));
      expect(records.first.taskStatus, equals(TaskStatus.complete));
      expect(records.first.progress, equals(progressComplete));
    });

    testWidgets('markDownloadedComplete', (widgetTester) async {
      await FileDownloader().database.deleteAllRecords();
      await FileDownloader()
          .registerCallbacks(
              taskStatusCallback: statusCallback,
              taskProgressCallback: progressCallback)
          .trackTasks(markDownloadedComplete: false);
      final filePath = await task.filePath();
      if (File(filePath).existsSync()) {
        File(filePath).deleteSync();
      }
      // start a download, then cancel
      task = DownloadTask(
          url: urlWithContentLength,
          filename: defaultFilename,
          updates: Updates.statusAndProgress);
      expect(await FileDownloader().enqueue(task), equals(true));
      await someProgressCompleter.future;
      await FileDownloader().cancelTasksWithIds([task.taskId]);
      await Future.delayed(const Duration(milliseconds: 500));
      final record = await FileDownloader().database.recordForId(task.taskId);
      expect(record?.taskStatus, equals(TaskStatus.canceled));
      expect(File(filePath).existsSync(), isFalse);
      // reactivate tracking, this time with markDownloadedComplete = true
      await FileDownloader().trackTasks();
      // because no file, status does not change
      final record2 = await FileDownloader().database.recordForId(task.taskId);
      expect(record2?.taskStatus, equals(TaskStatus.canceled));
      expect(record2?.progress, equals(record?.progress));
      // create a 'downloaded' file (even though the task was canceled)
      await File(filePath).writeAsString('test');
      // reactivate tracking, again with markDownloadedComplete = true
      await FileDownloader().trackTasks();
      // status and progress should now reflect 'complete'
      final record3 = await FileDownloader().database.recordForId(task.taskId);
      expect(record3?.taskStatus, equals(TaskStatus.complete));
      expect(record3?.progress, equals(progressComplete));
      print('Finished markDownloadedComplete');
    });
  });

  group('Pause and resume', () {
    testWidgets('taskCanResume', (tester) async {
      FileDownloader().registerCallbacks(
          taskStatusCallback: statusCallback,
          taskProgressCallback: progressCallback);
      task = DownloadTask(
          url: urlWithContentLength,
          filename: defaultFilename,
          updates: Updates.statusAndProgress,
          allowPause: true);
      expect(await FileDownloader().enqueue(task), equals(true));
      await someProgressCompleter.future;
      final canResume = await FileDownloader().taskCanResume(task);
      expect(canResume, isTrue);
      expect(await FileDownloader().cancelTasksWithIds([task.taskId]), isTrue);
      // now don't set 'allowPause'
      statusCallbackCompleter = Completer();
      someProgressCompleter = Completer();
      task = DownloadTask(
          url: urlWithContentLength,
          filename: defaultFilename,
          updates: Updates.statusAndProgress);
      expect(await FileDownloader().enqueue(task), equals(true));
      await someProgressCompleter.future;
      final canResume2 = await FileDownloader().taskCanResume(task);
      expect(canResume2, isFalse); // task allowPause not set
      expect(await FileDownloader().cancelTasksWithIds([task.taskId]), isTrue);
    });

    testWidgets('pause and resume task', (widgetTester) async {
      FileDownloader().registerCallbacks(
          taskStatusCallback: statusCallback,
          taskProgressCallback: progressCallback);
      task = DownloadTask(
          url: urlWithContentLength,
          filename: defaultFilename,
          updates: Updates.statusAndProgress,
          allowPause: true);
      expect(await FileDownloader().enqueue(task), equals(true));
      await someProgressCompleter.future;
      expect(await FileDownloader().pause(task), isTrue);
      await Future.delayed(const Duration(milliseconds: 200));
      expect(lastStatus, equals(TaskStatus.paused));
      // resume
      expect(await FileDownloader().resume(task), isTrue);
      await statusCallbackCompleter.future;
      expect(lastStatus, equals(TaskStatus.complete));
      expect(
          await fileEqualsLargeTestFile(File(await task.filePath())), isTrue);
    });

    testWidgets('pause task that cannot be paused', (widgetTester) async {
      FileDownloader().registerCallbacks(
          taskStatusCallback: statusCallback,
          taskProgressCallback: progressCallback);
      task = DownloadTask(
          url: urlWithContentLength,
          filename: defaultFilename,
          updates: Updates.statusAndProgress,
          allowPause: false);
      expect(await FileDownloader().enqueue(task), equals(true));
      await someProgressCompleter.future;
      final canResume = await FileDownloader().taskCanResume(task);
      expect(canResume, isFalse);
      expect(await FileDownloader().pause(task), isFalse);
      await statusCallbackCompleter.future;
      expect(lastStatus, equals(TaskStatus.complete));
    });

    testWidgets('cancel a paused task', (widgetTester) async {
      FileDownloader().registerCallbacks(
          taskStatusCallback: statusCallback,
          taskProgressCallback: progressCallback);
      task = DownloadTask(
          url: urlWithContentLength,
          filename: defaultFilename,
          updates: Updates.statusAndProgress,
          allowPause: true);
      expect(await FileDownloader().enqueue(task), equals(true));
      await someProgressCompleter.future;
      expect(await FileDownloader().pause(task), isTrue);
      await Future.delayed(const Duration(milliseconds: 200));
      expect(lastStatus, equals(TaskStatus.paused));
      final downloader = FileDownloader().downloaderForTesting;
      expect(downloader.getResumeData(task.taskId), isNotNull);
      final resumeData = await downloader.getResumeData(task.taskId);
      final tempFilePath = resumeData!.data;
      if (!Platform.isIOS) {
        // on iOS we don't have access to the temp file directly
        expect(File(tempFilePath).existsSync(), isTrue);
        expect(File(tempFilePath).lengthSync(),
            equals(resumeData.requiredStartByte));
      }
      expect(await FileDownloader().cancelTasksWithIds([task.taskId]), isTrue);
      await Future.delayed(const Duration(milliseconds: 200));
      expect(lastStatus, equals(TaskStatus.canceled));
      expect(File(tempFilePath).existsSync(), isFalse);
    });

    testWidgets('multiple pause and resume', (widgetTester) async {
      // Note: this test is flaky as it depends on internet connection
      // speed. If the test fails, it is likely because the task completed
      // before the initial pause command, or did not have time for two
      // pause/resume cycles -> shorten interval
<<<<<<< HEAD
      var interval = Platform.isAndroid || Platform.isIOS
          ? const Duration(milliseconds: 1000)
          : const Duration(milliseconds: 2000);
=======
      const interval = Duration(milliseconds: 1500);
>>>>>>> f7654fcb
      FileDownloader().registerCallbacks(taskStatusCallback: statusCallback);
      task = DownloadTask(
          url: urlWithContentLength,
          filename: defaultFilename,
          allowPause: true);
      expect(await FileDownloader().enqueue(task), equals(true));
      var result = TaskStatus.enqueued;
      while (result != TaskStatus.complete) {
        await Future.delayed(interval);
        result = lastStatus;
        if (result != TaskStatus.complete) {
          expect(await FileDownloader().pause(task), isTrue);
          while (lastStatus != TaskStatus.paused) {
            await Future.delayed(const Duration(milliseconds: 250));
          }
          expect(await FileDownloader().resume(task), isTrue);
        }
      }
      expect(
          await fileEqualsLargeTestFile(File(await task.filePath())), isTrue);
      expect(statusCallbackCounter, greaterThanOrEqualTo(9)); // min 2 pause
    });

    testWidgets('Pause and resume a convenience download',
        (widgetTester) async {
      task = DownloadTask(
          url: urlWithContentLength,
          filename: defaultFilename,
          allowPause: true);
      // kick off convenience download but do not wait for the result
      unawaited(FileDownloader().download(task,
          onStatus: (status) => statusCallback(task, status),
          onProgress: (progress) => progressCallback(task, progress)));
      await someProgressCompleter.future;
      expect(await FileDownloader().pause(task), equals(true));
      await Future.delayed(const Duration(milliseconds: 250));
      expect(lastStatus, equals(TaskStatus.paused));
      expect(await FileDownloader().resume(task), equals(true));
      await statusCallbackCompleter.future;
      expect(lastStatus, equals(TaskStatus.complete));
      expect(lastProgress, equals(progressComplete));
    });
  });

  group('Persistence', () {
    testWidgets(
        'Local storage for resumeData, statusUpdates and progressUpdates',
        (widgetTester) async {
      if (Platform.isAndroid || Platform.isIOS) {
        final downloader = FileDownloader().downloaderForTesting;
        await downloader.setForceFailPostOnBackgroundChannel(true);
        FileDownloader().registerCallbacks(
            taskStatusCallback: statusCallback,
            taskProgressCallback: progressCallback);
        task = DownloadTask(
            url: urlWithContentLength,
            filename: defaultFilename,
            updates: Updates.statusAndProgress,
            allowPause: true);
        expect(await FileDownloader().enqueue(task), equals(true));
        await someProgressCompleter.future;
        final canResume = await FileDownloader().taskCanResume(task);
        expect(canResume, isTrue);
        expect(await FileDownloader().pause(task), isTrue);
        await Future.delayed(const Duration(milliseconds: 500));
        // clear the stored data
        await downloader.removeResumeData(task.taskId);
        await downloader.removePausedTask(task.taskId);
        await Future.delayed(const Duration(milliseconds: 200));
        expect((await downloader.getResumeData(task.taskId)), isNull);
        expect((await downloader.getPausedTask(task.taskId)), isNull);
        // reset last status and progress, then retrieve 'missing' data
        lastStatus = TaskStatus.enqueued; // must change to paused
        final oldLastProgress = lastProgress;
        lastProgress = -1; // must change to a real value
        await downloader
            .retrieveLocallyStoredData(); // triggers status & prog update
        await Future.delayed(const Duration(milliseconds: 500));
        expect(lastStatus, equals(TaskStatus.paused));
        expect(lastProgress, equals(oldLastProgress));
        expect((await downloader.getResumeData(task.taskId))?.taskId,
            equals(task.taskId));
        expect((await downloader.getPausedTask(task.taskId)), equals(task));
        // confirm all popped data is gone
        final resumeDataMap =
            await downloader.popUndeliveredData(Undelivered.resumeData);
        expect(resumeDataMap.length, equals(0));
        final statusUpdateMap =
            await downloader.popUndeliveredData(Undelivered.statusUpdates);
        expect(statusUpdateMap.length, equals(0));
        final progressUpdateMap =
            await downloader.popUndeliveredData(Undelivered.progressUpdates);
        expect(progressUpdateMap.length, equals(0));
        expect(await FileDownloader().cancelTaskWithId(task.taskId), isTrue);
      }
    });
  });

  group('Notifications', () {
    // NOTE: notifications are difficult to test in an integration test, so
    // passing tests in this group is not sufficient evidence that they
    // are working properly
    testWidgets('NotificationConfig', (widgetTester) async {
      FileDownloader()
          .configureNotification(running: TaskNotification('Title', 'Body'));
      FileDownloader().registerCallbacks(
          taskStatusCallback: statusCallback,
          taskProgressCallback: progressCallback);
      task = DownloadTask(
          url: urlWithContentLength,
          filename: defaultFilename,
          updates: Updates.statusAndProgress,
          allowPause: true);
      expect(await FileDownloader().enqueue(task), equals(true));
      await statusCallbackCompleter.future;
    });
  });

  group('Shared storage', () {
    test('move task to shared storage', () async {
      var filePath = await task.filePath();
      await FileDownloader().download(task);
      final path = await FileDownloader()
          .moveToSharedStorage(task, SharedStorage.downloads);
      print('Path in downloads is $path');
      expect(path, isNotNull);
      expect(File(filePath).existsSync(), isFalse);
      expect(File(path!).existsSync(), isTrue);
      File(path).deleteSync();
    });

    test('move task to shared storage with directory', () async {
      var filePath = await task.filePath();
      await FileDownloader().download(task);
      final path = await FileDownloader().moveToSharedStorage(
          task, SharedStorage.downloads,
          directory: 'subdirectory');
      print('Path in downloads is $path');
      expect(path, isNotNull);
      expect(File(filePath).existsSync(), isFalse);
      expect(File(path!).existsSync(), isTrue);
      File(path).deleteSync();
      expect(dirname(path).endsWith('subdirectory'), isTrue);
      Directory(dirname(path)).deleteSync();
    });

    test('try to move text file to images -> error', () async {
      // Note: this test will fail on Android API below 30, as that API
      // does not have a problem storing a text file in images
      if (Platform.isAndroid) {
        var filePath = await task.filePath();
        await FileDownloader().download(task);
        final path = await FileDownloader()
            .moveToSharedStorage(task, SharedStorage.images);
        expect(path, isNull);
        expect(File(filePath).existsSync(), isTrue);
      }
    });

    test('move while overriding mime type', () async {
      if (Platform.isAndroid) {
        var filePath = await task.filePath();
        await FileDownloader().download(task);
        final path = await FileDownloader().moveToSharedStorage(
            task, SharedStorage.images,
            mimeType: 'image/jpeg');
        print('Path in downloads is $path');
        expect(path, isNotNull);
        expect(File(filePath).existsSync(), isFalse);
        expect(File(path!).existsSync(), isTrue);
        File(path).deleteSync();
      }
    });

    test('move file to shared storage - all types', () async {
      for (var destination in SharedStorage.values) {
        await FileDownloader().download(task);
        var filePath = await task.filePath();
        expect(File(filePath).existsSync(), isTrue);
        // rename the file extension to accommodate requirement for shared
        // storage (e.g. an .html file cannot be stored in 'images')
        switch (destination) {
          case SharedStorage.images:
            final newFilePath = filePath.replaceFirst('.html', '.jpg');
            await File(filePath).rename(newFilePath);
            filePath = newFilePath;
            break;
          case SharedStorage.video:
            final newFilePath = filePath.replaceFirst('.html', '.mp4');
            await File(filePath).rename(newFilePath);
            filePath = newFilePath;
            break;
          case SharedStorage.audio:
            final newFilePath = filePath.replaceFirst('.html', '.mp3');
            await File(filePath).rename(newFilePath);
            filePath = newFilePath;
            break;
          default:
            break;
        }
        final path = await FileDownloader()
            .moveFileToSharedStorage(filePath, destination);
        print('Path in shared storage for $destination is $path');
        if (Platform.isAndroid ||
            destination == SharedStorage.downloads ||
            (Platform.isIOS &&
                destination != SharedStorage.files &&
                destination != SharedStorage.external)) {
          expect(path, isNotNull);
          expect(File(filePath).existsSync(), isFalse);
          expect(File(path!).existsSync(), isTrue);
          File(path).deleteSync();
        } else {
          // otherwise expect null
          expect(path, isNull);
          File(filePath).deleteSync();
        }
      }
    });
  });

  group('Error details', () {
    testWidgets('httpResponse: 403', (widgetTester) async {
      FileDownloader().registerCallbacks(
          taskStatusCallbackWithError: statusCallbackWithError);
      task = DownloadTask(url: failingUrl, filename: 'test');
      expect(await FileDownloader().enqueue(task), isTrue);
      await statusCallbackCompleter.future;
      final error = lastError!;
      expect(error.type, equals(ErrorType.httpResponse));
      expect(error.httpResponseCode, equals(403));
      expect(error.description.toLowerCase(), equals('forbidden'));
    });

    testWidgets('fileSystem: File to upload does not exist',
        (widgetTester) async {
      if (!Platform.isIOS) {
        FileDownloader().registerCallbacks(
            taskStatusCallbackWithError: statusCallbackWithError);
        uploadTask = uploadTask.copyWith(filename: 'doesNotExist');
        expect(await FileDownloader().enqueue(uploadTask), isTrue);
        await statusCallbackCompleter.future;
        final error = lastError!;
        expect(error.type, equals(ErrorType.fileSystem));
        expect(error.description.startsWith('File to upload does not exist'),
            isTrue);
      }
    });
  });
}

/// Helper: make sure [task] is set as desired, and this will enqueue, wait for
/// complete, and return true if file is at the desired [path]
Future<void> enqueueAndFileExists(String path) async {
  print('enqueueAndFileExists with path $path');
  statusCallbackCounter = 0;
  statusCallbackCompleter = Completer();
  FileDownloader().destroy();
  FileDownloader().registerCallbacks(taskStatusCallback: statusCallback);
  try {
    File(path).deleteSync();
  } on FileSystemException {}
  expect(await FileDownloader().enqueue(task), isTrue);
  await statusCallbackCompleter.future;
  expect(File(path).existsSync(), isTrue);
  print('Found file at $path');
  try {
    File(path).deleteSync();
  } on FileSystemException {}
  // Expect 3 status callbacks: enqueued + running + complete
  expect(statusCallbackCounter, equals(3));
}

/// Returns true if the supplied file equals the large test file
Future<bool> fileEqualsLargeTestFile(File file) async {
  ByteData data = await rootBundle.load("assets/$largeFilename");
  final targetData = data.buffer.asUint8List();
  final fileData = file.readAsBytesSync();
  return listEquals(targetData, fileData);
}<|MERGE_RESOLUTION|>--- conflicted
+++ resolved
@@ -1769,13 +1769,9 @@
       // speed. If the test fails, it is likely because the task completed
       // before the initial pause command, or did not have time for two
       // pause/resume cycles -> shorten interval
-<<<<<<< HEAD
       var interval = Platform.isAndroid || Platform.isIOS
           ? const Duration(milliseconds: 1000)
           : const Duration(milliseconds: 2000);
-=======
-      const interval = Duration(milliseconds: 1500);
->>>>>>> f7654fcb
       FileDownloader().registerCallbacks(taskStatusCallback: statusCallback);
       task = DownloadTask(
           url: urlWithContentLength,
