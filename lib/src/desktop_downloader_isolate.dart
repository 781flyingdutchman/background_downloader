--- conflicted
+++ resolved
@@ -108,15 +108,17 @@
   var resultStatus = TaskStatus.failed;
   try {
     final response = await client.send(request);
-<<<<<<< HEAD
     if (!isCanceled) {
       var taskCanResume = false;
       if (task.allowPause) {
         // determine if this task can be paused
         final acceptRangesHeader = response.headers['accept-ranges'];
-        taskCanResume = acceptRangesHeader == 'bytes';
+        taskCanResume =
+          acceptRangesHeader == 'bytes' || response.statusCode == 206;
         sendPort.send(taskCanResume);
       }
+    isResume =
+        isResume && response.statusCode == 206; // confirm resume response
       if (okResponses.contains(response.statusCode)) {
         resultStatus = await processOkDownloadResponse(task, filePath,
             tempFilePath, taskCanResume, isResume, response, sendPort);
@@ -129,33 +131,6 @@
               httpResponseCode: response.statusCode,
               description: response.reasonPhrase ?? 'Invalid HTTP Request');
         }
-=======
-    var taskCanResume = false;
-    if (task.allowPause) {
-      // determine if this task can be paused
-      final acceptRangesHeader = response.headers['accept-ranges'];
-      taskCanResume =
-          acceptRangesHeader == 'bytes' || response.statusCode == 206;
-      sendPort.send(taskCanResume);
-    }
-    isResume =
-        isResume && response.statusCode == 206; // confirm resume response
-    if (okResponses.contains(response.statusCode)) {
-      resultStatus = await processOkDownloadResponse(
-        task,
-        filePath,
-        tempFilePath,
-        taskCanResume,
-        isResume,
-        response,
-        sendPort,
-        messagesToIsolate,
-      );
-    } else {
-      // not an OK response
-      if (response.statusCode == 404) {
-        resultStatus = TaskStatus.notFound;
->>>>>>> f7654fcb
       }
     }
   } catch (e) {
