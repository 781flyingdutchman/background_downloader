--- conflicted
+++ resolved
@@ -109,34 +109,6 @@
   var resultStatus = TaskStatus.failed;
   try {
     final response = await client.send(request);
-<<<<<<< HEAD
-    var taskCanResume = false;
-    if (task.allowPause) {
-      // determine if this task can be paused
-      final acceptRangesHeader = response.headers['accept-ranges'];
-      taskCanResume = acceptRangesHeader == 'bytes';
-      sendPort.send(taskCanResume);
-    }
-    if (okResponses.contains(response.statusCode)) {
-      resultStatus = await processOkDownloadResponse(
-        task,
-        filePath,
-        tempFilePath,
-        taskCanResume,
-        isResume,
-        response,
-        sendPort,
-        messagesToIsolate,
-      );
-    } else {
-      // not an OK response
-      if (response.statusCode == 404) {
-        resultStatus = TaskStatus.notFound;
-      } else {
-        taskError = TaskError(ErrorType.httpResponse,
-            httpResponseCode: response.statusCode,
-            description: response.reasonPhrase ?? 'Invalid HTTP response');
-=======
     if (!isCanceled) {
       var taskCanResume = false;
       if (task.allowPause) {
@@ -160,7 +132,6 @@
         if (response.statusCode == 404) {
           resultStatus = TaskStatus.notFound;
         }
->>>>>>> 9a15b0a2
       }
     }
   } catch (e) {
@@ -408,12 +379,9 @@
     request.sink.close(); // triggers request completion, handled above
     await requestCompleter.future; // wait for request to complete
   } catch (e) {
-<<<<<<< HEAD
+    resultStatus = TaskStatus.failed;
     setTaskError(e);
     processStatusUpdateInIsolate(task, TaskStatus.failed, sendPort);
-=======
-    resultStatus = TaskStatus.failed;
->>>>>>> 9a15b0a2
   }
   if (isCanceled) {
     // cancellation overrides other results
