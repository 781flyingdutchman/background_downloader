--- conflicted
+++ resolved
@@ -105,19 +105,11 @@
             _tasksWaitingToRetry.add(task);
             final waitTime = Duration(
                 seconds:
-<<<<<<< HEAD
                 pow(2, (task.retries - task.retriesRemaining)).toInt());
             _log.finer(
                 'TaskId ${task.taskId} failed, waiting ${waitTime.inSeconds}'
                     ' seconds before retrying. ${task.retriesRemaining}'
                     ' retries remaining');
-=======
-                    pow(2, (task.retries - task.retriesRemaining)).toInt());
-            _log.finer(
-                'TaskId ${task.taskId} failed, waiting ${waitTime.inSeconds}'
-                ' seconds before retrying. ${task.retriesRemaining}'
-                ' retries remaining');
->>>>>>> 605a774e
             Future.delayed(waitTime, () async {
               // after delay, enqueue task again if it's still waiting
               if (_tasksWaitingToRetry.remove(task)) {
@@ -206,12 +198,13 @@
   /// progress updates make sure to register a [DownloadProgressCallback] and
   /// set the task's [progressUpdates] property to .progressUpdates or
   /// .statusChangeAndProgressUpdates
-  static void registerCallbacks({String group = defaultGroup,
-    DownloadStatusCallback? downloadStatusCallback,
-    DownloadProgressCallback? downloadProgressCallback}) {
+  static void registerCallbacks(
+      {String group = defaultGroup,
+      DownloadStatusCallback? downloadStatusCallback,
+      DownloadProgressCallback? downloadProgressCallback}) {
     _ensureInitialized();
     assert(downloadStatusCallback != null || (downloadProgressCallback != null),
-    'Must provide a status update callback or a progress update callback, or both');
+        'Must provide a status update callback or a progress update callback, or both');
     if (downloadStatusCallback != null) {
       statusCallbacks[group] = downloadStatusCallback;
     }
@@ -228,7 +221,7 @@
   static Future<bool> enqueue(BackgroundDownloadTask task) async {
     _ensureInitialized();
     return await _channel
-        .invokeMethod<bool>('enqueue', [jsonEncode(task.toJsonMap())]) ??
+            .invokeMethod<bool>('enqueue', [jsonEncode(task.toJsonMap())]) ??
         false;
   }
 
@@ -340,11 +333,12 @@
   ///
   /// Active means enqueued or running, and if [includeTasksWaitingToRetry] is
   /// true also tasks that are waiting to be retried
-  static Future<List<String>> allTaskIds({String group = defaultGroup,
-    bool includeTasksWaitingToRetry = true}) async =>
+  static Future<List<String>> allTaskIds(
+          {String group = defaultGroup,
+          bool includeTasksWaitingToRetry = true}) async =>
       (await allTasks(
-          group: group,
-          includeTasksWaitingToRetry: includeTasksWaitingToRetry))
+              group: group,
+              includeTasksWaitingToRetry: includeTasksWaitingToRetry))
           .map((task) => task.taskId)
           .toList();
 
@@ -354,7 +348,7 @@
   /// true also tasks that are waiting to be retried
   static Future<List<BackgroundDownloadTask>> allTasks(
       {String group = defaultGroup,
-        bool includeTasksWaitingToRetry = true}) async {
+      bool includeTasksWaitingToRetry = true}) async {
     _ensureInitialized();
     final result =
         await _channel.invokeMethod<List<dynamic>?>('allTasks', group) ?? [];
@@ -391,7 +385,7 @@
         .toList(growable: false);
     if (remainingTaskIds.isNotEmpty) {
       return await _channel.invokeMethod<bool>(
-          'cancelTasksWithIds', remainingTaskIds) ??
+              'cancelTasksWithIds', remainingTaskIds) ??
           false;
     }
     return true;
@@ -407,7 +401,7 @@
     _ensureInitialized();
     // check if task with this Id is waiting to retry
     final taskWaitingToRetry =
-    _tasksWaitingToRetry.where((task) => task.taskId == taskId);
+        _tasksWaitingToRetry.where((task) => task.taskId == taskId);
     if (taskWaitingToRetry.isNotEmpty) {
       return taskWaitingToRetry.first;
     }
