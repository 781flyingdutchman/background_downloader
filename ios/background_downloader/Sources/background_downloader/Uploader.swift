//
//  Uploader.swift
//  background_downloader
//
//  Created on 2/11/23.
//

import Foundation
import os.log

enum StreamError: Error {
    case Closed
}



/// Uploader associated with one URLSessionUploadTask
public class Uploader : NSObject, URLSessionTaskDelegate, StreamDelegate {
    
    var task: Task
    let outputFilename: String
    var contentDispositionString = ""
    var contentTypeString = ""
    var fieldsString = ""
    var totalBytesWritten: Int64 = 0
    static let boundary = "-----background_downloader-akjhfw281onqciyhnIk"
    let lineFeed = "\r\n"
    let asciiOnly = try! NSRegularExpression(pattern: "^[\\x00-\\x7F]+$")
    let jsonString = try! NSRegularExpression(pattern: "^\\s*(\\{.*\\}|\\[.*\\])\\s*$")
    let newlineRegExp = try! NSRegularExpression(pattern: "\r\n|\r|\n")
    let bufferSize = 2 << 13
    
    
    /// Initialize an Uploader for this Task
    init(task: Task) {
        self.task = task
        outputFilename = NSUUID().uuidString
    }
    
    
    /// Creates the multipart file so it can be uploaded
    ///
    /// Returns true if successful, false otherwise
    public func createMultipartFile() -> Bool {
        // create the output file
        FileManager.default.createFile(atPath: outputFileUrl().path,  contents:Data(" ".utf8), attributes: nil)
        guard let fileHandle = try? FileHandle(forWritingTo: outputFileUrl()) else {
            os_log("Could not open temporary file %@", log: log, type: .error, outputFileUrl().path)
            return false
        }
        // field portion of the multipart, all in one string
        // multiple values should be encoded as '"value1", "value2", ...'
        let multiValueRegEx = try! NSRegularExpression(pattern: #"^(?:"[^"]+"\s*,\s*)+"[^"]+"$"#, options: [])
        for entry in task.fields ?? [:] {
            let value = entry.value
            let fullRange = NSRange(location: 0, length: value.utf16.count)
            // Check if the value matches the multi-value format
            if multiValueRegEx.firstMatch(in: value, options: [], range: fullRange) != nil {
                // Extract multiple values from entry.value
                let valueMatchRegEx = try! NSRegularExpression(pattern: #""([^"]+)""#, options: [])
                valueMatchRegEx.enumerateMatches(in: value, options: [], range: fullRange) { match, _, _ in
                    if let matchRange = match?.range(at: 1), // Capture group 1
                       let swiftRange = Range(matchRange, in: value) {
                        let matchedString = String(value[swiftRange])
                        fieldsString += fieldEntry(name: entry.key, value: matchedString)
                    }
                }
            } else {
                // Handle single value for key
                fieldsString += fieldEntry(name: entry.key, value: entry.value)
            }
        }
        if (!writeFields(fileHandle: fileHandle)) {
            os_log("Could not write to temporary file %@", log: log, type: .error, outputFileUrl().path)
            return false
        }
        // File portion of the multi-part
        // Assumes list of files. If only one file, that becomes a list of length one.
        // For each file, determine contentDispositionString, contentTypeString
        // and file length, so that we can calculate total size of upload
        let separator = "\(lineFeed)--\(Uploader.boundary)\(lineFeed)" // between files
        let terminator = "\(lineFeed)--\(Uploader.boundary)--\(lineFeed)" // after last file
        let maybeFileUri = uriFromStringValue(maybePacked: task.filename)
        let maybeDecodedFileUri = maybeFileUri != nil ? decodeToFileUrl(uri: maybeFileUri!) : nil
        guard let filePath = getFilePath(for: task) else {return false}
        let filesData = filePath.isEmpty
        ? extractFilesData(task: task) // MultiUpload case
        : [(task.fileField!,maybeDecodedFileUri?.path ?? filePath, task.mimeType!)] // one file Upload case
        for (fileField, path, mimeType) in filesData {
            if !FileManager.default.fileExists(atPath: path) {
                os_log("File to upload does not exist at %@", log: log, type: .error, path)
                return false
            }
            let derivedFilename = path.components(separatedBy: "/").last!
            if filesData.count == 1 {
                // only for single file uploads do we set the task's filename property
                
                let newTask = task.copyWith(filename: maybeFileUri != nil
                                            ? pack(filename: derivedFilename, uri: maybeFileUri!)
                                            : derivedFilename)
                storeModifiedTask(task: newTask)
            }
            let contentDispositionString =
            "Content-Disposition: form-data; name=\"\(browserEncode(fileField))\"; "
            + "filename=\"\(browserEncode(derivedFilename))\"\(lineFeed)"
            let resolvedMimeType = mimeType.isEmpty ? getMimeType(fromFilename: path) : mimeType
            let contentTypeString = "Content-Type: \(resolvedMimeType)\(lineFeed)\(lineFeed)"
            let fileUrl = URL(fileURLWithPath: path)
            guard let inputStream = InputStream(url: fileUrl) else {
                os_log("Could not open file to upload at %@", log: log, type: .error, path)
                return false
            }
            if (!writeFileBytes(fileHandle: fileHandle, inputStream: inputStream, contentDisposition: contentDispositionString, contentType: contentTypeString)) {
                os_log("Could not upload file at %@", log: log, type: .error, path)
                return false
            }
            if (!writeText(fileHandle: fileHandle, text: path == filesData.last!.1 ?
                           terminator : separator)) {
                os_log("Could not write separator for file at %@", log: log, type: .error, path)
                return false
            }
        }
        return true
    }
    
    /// Return the URL of the generated outputfile with multipart data
    ///
    /// Should only be called after calling createMultipartFile, and only when that returns true
    func outputFileUrl() -> URL {
        return FileManager.default.temporaryDirectory.appendingPath(outputFilename)
    }
    
    /// Write form fields
    ///
    /// Returns true if successful, false otherwise
    private func writeFields(fileHandle: FileHandle) -> Bool {
        // construct the preamble
        return writeText(fileHandle: fileHandle, text: "\(fieldsString)--\(Uploader.boundary)\(lineFeed)")
    }
    
    /// Write the data bytes from the provided inputStream to the fileHandle
    ///
    /// Retruns true if successful, false otherwise
    private func writeFileBytes(fileHandle: FileHandle, inputStream: InputStream, contentDisposition: String, contentType: String) -> Bool {
        // multipart file header
        if !(writeText(fileHandle: fileHandle, text: contentDisposition) &&
             writeText(fileHandle: fileHandle, text: contentType)) {
            return false
        }
        // file bytes
        inputStream.open()
        while inputStream.hasBytesAvailable {
            let buffer = UnsafeMutablePointer<UInt8>.allocate(capacity: bufferSize)
            defer {
                buffer.deallocate()
            }
            let bytesRead = inputStream.read(buffer, maxLength: bufferSize)
            if bytesRead < 0 {
                // Stream error occured
                os_log("Error reading from file for taskId %@", log: log, type: .error, task.taskId)
                inputStream.close()
                return false
            } else if bytesRead == 0 {
                inputStream.close()
                return true
            }
            let data = Data.init(bytesNoCopy: buffer, count: bytesRead, deallocator: .none)
            fileHandle.write(data)
        }
        inputStream.close()
        return true
    }
    
    /// Write text to the [fileHandle] and return true if successful
    private func writeText(fileHandle: FileHandle, text: String) -> Bool {
        guard let epilogue = text.data(using: .utf8) else {
            return false
        }
        fileHandle.write(epilogue)
        totalBytesWritten += Int64(epilogue.count)
        return true
    }
    
    
    /// Returns the multipart entry for one field name/value pair
    private func fieldEntry(name: String, value: String) -> String {
        return "--\(Uploader.boundary)\(lineFeed)\(headerForField(name: name, value: value))\(value)\(lineFeed)"
    }
    
    /// Returns the header string for a field
    ///
    /// The return value is guaranteed to contain only ASCII characters
    private func headerForField(name: String, value: String) -> String {
<<<<<<< HEAD
        var header = "Content-Disposition: form-data; name=\"\(browserEncode(name))\""
        if (!isPlainAscii(value)) {
            header = "\(header)\r\n" +
            "Content-Type: text/plain; charset=utf-8\r\n" +
            "Content-Transfer-Encoding: binary"
        } else if (isJsonString(value)) {
            header = "\(header)\r\n" +
            "Content-Type: application/json; charset=utf-8\r\n";
=======
        var header = "content-disposition: form-data; name=\"\(browserEncode(name))\""
        if isJsonString(value) {
            header = "\(header)\r\n" +
            "content-type: application/json; charset=utf-8\r\n"
        } else if !isPlainAscii(value) {
            header = "\(header)\r\n" +
            "content-type: text/plain; charset=utf-8\r\n" +
            "content-transfer-encoding: binary"
>>>>>>> 454306e0
        }
        return "\(header)\r\n\r\n"
    }
    
    
    /// Returns whether [string] is composed entirely of ASCII-compatible characters
    private func isPlainAscii(_ string: String)-> Bool {
        let result = asciiOnly.matches(in: string,
                                       range: NSMakeRange(0, (string as NSString).length))
        return !result.isEmpty
    }
    
    /// Returns whether [string] is a JSON formatted string
    private func isJsonString(_ string: String)-> Bool {
        let result = jsonString.matches(in: string,
                                        range: NSMakeRange(0, (string as NSString).length))
        return !result.isEmpty
    }
    
    /// Encode [value] in the same way browsers do
    private func browserEncode(_ value: String)-> String {
        // http://tools.ietf.org/html/rfc2388 mandates some complex encodings for
        // field names and file names, but in practice user agents seem not to
        // follow this at all. Instead, they URL-encode `\r`, `\n`, and `\r\n` as
        // `\r\n`; URL-encode `"`; and do nothing else (even for `%` or non-ASCII
        // characters). We follow their behavior.
        let newlinesReplaced = newlineRegExp.stringByReplacingMatches(
            in: value,
            options: [],
            range: NSMakeRange(0, (value as NSString).length), withTemplate: "%0D%0A")
        return newlinesReplaced.replacingOccurrences(of: "\"", with: "%22")
    }
    
}

<|MERGE_RESOLUTION|>--- conflicted
+++ resolved
@@ -191,7 +191,6 @@
     ///
     /// The return value is guaranteed to contain only ASCII characters
     private func headerForField(name: String, value: String) -> String {
-<<<<<<< HEAD
         var header = "Content-Disposition: form-data; name=\"\(browserEncode(name))\""
         if (!isPlainAscii(value)) {
             header = "\(header)\r\n" +
@@ -200,16 +199,6 @@
         } else if (isJsonString(value)) {
             header = "\(header)\r\n" +
             "Content-Type: application/json; charset=utf-8\r\n";
-=======
-        var header = "content-disposition: form-data; name=\"\(browserEncode(name))\""
-        if isJsonString(value) {
-            header = "\(header)\r\n" +
-            "content-type: application/json; charset=utf-8\r\n"
-        } else if !isPlainAscii(value) {
-            header = "\(header)\r\n" +
-            "content-type: text/plain; charset=utf-8\r\n" +
-            "content-transfer-encoding: binary"
->>>>>>> 454306e0
         }
         return "\(header)\r\n\r\n"
     }
