package com.bbflight.background_downloader

import android.Manifest
import android.annotation.SuppressLint
import android.app.Activity
import android.content.Context
import android.content.IntentFilter
import android.content.pm.PackageManager
import android.os.Build
import android.util.Log
import androidx.core.app.ActivityCompat
import androidx.core.content.ContextCompat
import androidx.preference.PreferenceManager
import androidx.work.*
import com.bbflight.background_downloader.TaskWorker.Companion.keyNotificationConfig
import com.bbflight.background_downloader.TaskWorker.Companion.keyStartByte
import com.bbflight.background_downloader.TaskWorker.Companion.keyTempFilename
import com.google.gson.Gson
import com.google.gson.reflect.TypeToken
import io.flutter.embedding.engine.plugins.FlutterPlugin
import io.flutter.embedding.engine.plugins.activity.ActivityAware
import io.flutter.embedding.engine.plugins.activity.ActivityPluginBinding
import io.flutter.plugin.common.MethodCall
import io.flutter.plugin.common.MethodChannel
import io.flutter.plugin.common.MethodChannel.MethodCallHandler
import io.flutter.plugin.common.MethodChannel.Result
import io.flutter.plugin.common.PluginRegistry
import kotlinx.coroutines.Dispatchers
import kotlinx.coroutines.delay
import kotlinx.coroutines.runBlocking
import kotlinx.coroutines.withContext
import java.lang.Long.min
import java.util.concurrent.CompletableFuture
import java.util.concurrent.TimeUnit
import java.util.concurrent.locks.ReentrantReadWriteLock
import kotlin.concurrent.read
import kotlin.concurrent.write


/**
 * Entry-point for Android native side of the plugin
 *
 * Manages the WorkManager task queue and the interface to Dart. Actual work is done in
 * [TaskWorker]
 */
class BackgroundDownloaderPlugin : FlutterPlugin, MethodCallHandler, ActivityAware,
    PluginRegistry.RequestPermissionsResultListener {
    companion object {
        const val TAG = "BackgroundDownloader"
        const val keyTasksMap = "com.bbflight.background_downloader.taskMap"
        const val keyResumeDataMap = "com.bbflight.background_downloader.resumeDataMap"
        const val keyStatusUpdateMap = "com.bbflight.background_downloader.statusUpdateMap"
        const val keyProgressUpdateMap = "com.bbflight.background_downloader.progressUpdateMap"
        const val notificationChannel = "background_downloader"
        const val notificationPermissionRequestCode = 373921
        const val externalStoragePermissionRequestCode = 373922

        @SuppressLint("StaticFieldLeak")
        var activity: Activity? = null
        var canceledTaskIds = HashMap<String, Long>() // <taskId, timeMillis>
        var pausedTaskIds = HashSet<String>() // <taskId>
        var backgroundChannel: MethodChannel? = null
        var backgroundChannelCounter = 0  // reference counter
        var forceFailPostOnBackgroundChannel = false
        val prefsLock = ReentrantReadWriteLock()
        val gson = Gson()
        val jsonMapType = object : TypeToken<Map<String, Any>>() {}.type
        var requestingNotificationPermission = false
        var externalStoragePermissionCompleter = CompletableFuture<Boolean>()
        var localResumeData = HashMap<String, ResumeData>()

        /**
         * Enqueue a WorkManager task based on the provided parameters
         */
        suspend fun doEnqueue(
            context: Context,
            taskJsonMapString: String,
            notificationConfigJsonString: String?,
            tempFilePath: String?,
            startByte: Long?,
            initialDelayMillis: Long = 0
        ): Boolean {
            val task = Task(gson.fromJson(taskJsonMapString, jsonMapType))
            Log.i(TAG, "Enqueuing task with id ${task.taskId}")
            canceledTaskIds.remove(task.taskId)
            val dataBuilder = Data.Builder().putString(TaskWorker.keyTask, taskJsonMapString)
            if (notificationConfigJsonString != null) {
                dataBuilder.putString(keyNotificationConfig, notificationConfigJsonString)
            }
            if (tempFilePath != null && startByte != null) {
                dataBuilder.putString(keyTempFilename, tempFilePath)
                    .putLong(keyStartByte, startByte)
            }
            val data = dataBuilder.build()
            val constraints = Constraints.Builder().setRequiredNetworkType(
                if (task.requiresWiFi) NetworkType.UNMETERED else NetworkType.CONNECTED
            ).build()
            val requestBuilder = OneTimeWorkRequestBuilder<TaskWorker>().setInputData(data)
                .setConstraints(constraints).addTag(TAG).addTag("taskId=${task.taskId}")
                .addTag("group=${task.group}")
            if (initialDelayMillis != 0L) {
                requestBuilder.setInitialDelay(initialDelayMillis, TimeUnit.MILLISECONDS)
            }
            val workManager = WorkManager.getInstance(context)
            val operation = workManager.enqueue(requestBuilder.build())
            try {
                withContext(Dispatchers.IO) {
                    operation.result.get()
                }
                val prefs = PreferenceManager.getDefaultSharedPreferences(context)
                if (initialDelayMillis == 0L) {
                    TaskWorker.processStatusUpdate(
                        task, TaskStatus.enqueued, prefs
                    )
                } else {
                    delay(min(100L, initialDelayMillis))
                    TaskWorker.processStatusUpdate(task, TaskStatus.enqueued, prefs)
                }
            } catch (e: Throwable) {
                Log.w(
                    TAG,
                    "Unable to start background request for taskId ${task.taskId} in operation: $operation"
                )
                return false
            }
            // store Task in persistent storage, as Json representation keyed by taskId
            prefsLock.write {
                val prefs = PreferenceManager.getDefaultSharedPreferences(context)
                val jsonString = prefs.getString(keyTasksMap, "{}")
                val tasksMap =
                    gson.fromJson<Map<String, Any>>(jsonString, jsonMapType).toMutableMap()
                tasksMap[task.taskId] = gson.toJson(task.toJsonMap())
                val editor = prefs.edit()
                editor.putString(keyTasksMap, gson.toJson(tasksMap))
                editor.apply()
            }
            return true
        }

        /**
         * Cancel task with [taskId] and return true if successful
         *
         * The [taskId] must be managed by the [workManager]
         */
        suspend fun cancelActiveTaskWithId(
            context: Context, taskId: String, workManager: WorkManager
        ): Boolean {
            val workInfos = withContext(Dispatchers.IO) {
                workManager.getWorkInfosByTag("taskId=$taskId").get()
            }
            if (workInfos.isEmpty()) {
                Log.d(TAG, "Could not find tasks to cancel")
                return false
            }
            for (workInfo in workInfos) {
                if (workInfo.state != WorkInfo.State.SUCCEEDED) {
                    // send cancellation update for tasks that have not yet succeeded
                    Log.d(TAG, "Canceling active task and sending status update")
                    prefsLock.write {
                        val prefs = PreferenceManager.getDefaultSharedPreferences(context)
                        val tasksMap = getTaskMap(prefs)
                        val taskJsonMap = tasksMap[taskId] as String?
                        if (taskJsonMap != null) {
                            val task = Task(
                                gson.fromJson(taskJsonMap, jsonMapType)
                            )
                            TaskWorker.processStatusUpdate(task, TaskStatus.canceled, prefs)
                        } else {
                            Log.d(TAG, "Could not find taskId $taskId to cancel")
                        }
                    }
                }
            }
            val operation = workManager.cancelAllWorkByTag("taskId=$taskId")
            try {
                withContext(Dispatchers.IO) {
                    operation.result.get()
                }
            } catch (e: Throwable) {
                Log.w(TAG, "Unable to cancel taskId $taskId in operation: $operation")
                return false
            }
            return true
        }

        /**
         * Cancel [task] that is not active
         *
         * Because this [task] is not managed by a [WorkManager] it is cancelled directly. This
         * is normally called from a notification when the task is paused (which is why it is
         * inactive), and therefore the caller must remove the notification that triggered the
         * cancellation. See [NotificationRcvr]
         */
        suspend fun cancelInactiveTask(context: Context, task: Task) {
            prefsLock.write {
                Log.d(TAG, "Canceling inactive task")
                val prefs = PreferenceManager.getDefaultSharedPreferences(context)
                TaskWorker.processStatusUpdate(task, TaskStatus.canceled, prefs)
            }
        }

        /**
         * Pause the task with this [taskId]
         *
         * Marks the task for pausing, actual pausing happens in [TaskWorker]
         */
        fun pauseTaskWithId(taskId: String): Boolean {
            Log.v(TAG, "Marking taskId $taskId for pausing")
            pausedTaskIds.add(taskId)
            return true
        }
    }

    private var channel: MethodChannel? = null
    lateinit var applicationContext: Context
    var cancelReceiver: NotificationRcvr? = null
    var pauseReceiver: NotificationRcvr? = null
    var resumeReceiver: NotificationRcvr? = null

    /**
     * Attaches the plugin to the Flutter engine and performs initialization
     */
    override fun onAttachedToEngine(flutterPluginBinding: FlutterPlugin.FlutterPluginBinding) {
        // create channels and handler
        backgroundChannelCounter++
        if (backgroundChannel == null) {
            // only set background channel once, as it has to be static field
            // and per https://github.com/firebase/flutterfire/issues/9689 other
            // plugins can create multiple instances of the plugin
            backgroundChannel = MethodChannel(
                flutterPluginBinding.binaryMessenger,
                "com.bbflight.background_downloader.background"
            )
        }
        channel = MethodChannel(
            flutterPluginBinding.binaryMessenger, "com.bbflight.background_downloader"
        )
        channel?.setMethodCallHandler(this)
        // set context and register notification broadcast receivers
        applicationContext = flutterPluginBinding.applicationContext
        cancelReceiver = NotificationRcvr()
        ContextCompat.registerReceiver(
            applicationContext, cancelReceiver, IntentFilter(
                NotificationRcvr.actionCancelActive
            ), ContextCompat.RECEIVER_NOT_EXPORTED
        )
        pauseReceiver = NotificationRcvr()
        ContextCompat.registerReceiver(
            applicationContext, pauseReceiver, IntentFilter(
                NotificationRcvr.actionPause
            ), ContextCompat.RECEIVER_NOT_EXPORTED
        )
        resumeReceiver = NotificationRcvr()
        ContextCompat.registerReceiver(
            applicationContext, resumeReceiver, IntentFilter(
                NotificationRcvr.actionResume
            ), ContextCompat.RECEIVER_NOT_EXPORTED
        )
        // clear expired items
        val workManager = WorkManager.getInstance(applicationContext)
        val prefs = PreferenceManager.getDefaultSharedPreferences(applicationContext)
        val allWorkInfos = workManager.getWorkInfosByTag(TAG).get()
        if (allWorkInfos.isEmpty()) {
            // remove persistent storage if no jobs found at all
            val editor = prefs.edit()
            editor.remove(keyTasksMap)
            editor.apply()
        }
    }


    /**
     * Free up resources.
     *
     * BackgroundChannel is only released if no more references to an engine
     * */
    override fun onDetachedFromEngine(binding: FlutterPlugin.FlutterPluginBinding) {
        channel?.setMethodCallHandler(null)
        channel = null
        backgroundChannelCounter--
        if (backgroundChannelCounter == 0) {
            backgroundChannel = null
        }
        if (cancelReceiver != null) {
            applicationContext.unregisterReceiver(cancelReceiver)
            cancelReceiver = null
        }
        if (pauseReceiver != null) {
            applicationContext.unregisterReceiver(pauseReceiver)
            pauseReceiver = null
        }
        if (resumeReceiver != null) {
            applicationContext.unregisterReceiver(resumeReceiver)
            resumeReceiver = null
        }
    }

    /** Processes the methodCall coming from Dart */
    override fun onMethodCall(call: MethodCall, result: Result) {
        runBlocking {
            when (call.method) {
                "enqueue" -> methodEnqueue(call, result)
                "reset" -> methodReset(call, result)
                "allTasks" -> methodAllTasks(call, result)
                "cancelTasksWithIds" -> methodCancelTasksWithIds(call, result)
                "taskForId" -> methodTaskForId(call, result)
                "pause" -> methodPause(call, result)
                "popResumeData" -> methodPopResumeData(result)
                "popStatusUpdates" -> methodPopStatusUpdates(result)
                "popProgressUpdates" -> methodPopProgressUpdates(result)
                "getTaskTimeout" -> methodGetTaskTimeout(result)
                "moveToSharedStorage" -> methodMoveToSharedStorage(call, result)
                "forceFailPostOnBackgroundChannel" -> methodForceFailPostOnBackgroundChannel(
                    call, result
                )
                else -> result.notImplemented()
            }
        }
    }


    /**
     * Starts one task, passed as map of values representing a [Task]
     *
     * Returns true if successful, and will emit a status update that the task is running.
     */
    private suspend fun methodEnqueue(call: MethodCall, result: Result) {
        // Arguments are a list of Task, NotificationConfig?, optionally followed
        // by tempFilePath and startByte if this enqueue is a resume from pause
        val args = call.arguments as List<*>
        val taskJsonMapString = args[0] as String
        val notificationConfigJsonString = args[1] as String?
        val isResume = args.size == 4
        val startByte: Long?
        val tempFilePath: String?
        if (isResume) {
            tempFilePath = args[2] as String
            startByte = if (args[3] is Long) args[3] as Long else (args[3] as Int).toLong()
        } else {
            tempFilePath = null
            startByte = null
        }
        result.success(
            doEnqueue(
                applicationContext,
                taskJsonMapString,
                notificationConfigJsonString,
                tempFilePath,
                startByte
            )
        )
    }


    /**
     * Resets the download worker by cancelling all ongoing download tasks for the group
     *
     * Returns the number of tasks canceled
     */
    private fun methodReset(call: MethodCall, result: Result) {
        val group = call.arguments as String
        var counter = 0
        val workManager = WorkManager.getInstance(applicationContext)
        val workInfos = workManager.getWorkInfosByTag(TAG).get()
            .filter { !it.state.isFinished && it.tags.contains("group=$group") }
        for (workInfo in workInfos) {
            workManager.cancelWorkById(workInfo.id)
            counter++
        }
        Log.v(TAG, "methodReset removed $counter unfinished tasks in group $group")
        result.success(counter)
    }

    /**
     * Returns a list of tasks for all tasks in progress, as a list of JSON strings
     */
    private fun methodAllTasks(call: MethodCall, result: Result) {
        val group = call.arguments as String
        val workManager = WorkManager.getInstance(applicationContext)
        val workInfos = workManager.getWorkInfosByTag(TAG).get()
            .filter { !it.state.isFinished && it.tags.contains("group=$group") }
        val tasksAsListOfJsonStrings = mutableListOf<String>()
        prefsLock.read {
            val prefs = PreferenceManager.getDefaultSharedPreferences(applicationContext)
            val jsonString = prefs.getString(keyTasksMap, "{}")
            val tasksMap = gson.fromJson<Map<String, Any>>(jsonString, jsonMapType)
            for (workInfo in workInfos) {
                val tags = workInfo.tags.filter { it.contains("taskId=") }
                if (tags.isNotEmpty()) {
                    val taskId = tags.first().substring(7)
                    tasksAsListOfJsonStrings.add(tasksMap[taskId] as String)
                }
            }
        }
        Log.v(TAG, "Returning ${tasksAsListOfJsonStrings.size} unfinished tasks in group $group")
        result.success(tasksAsListOfJsonStrings)
    }

    /**
     * Cancels ongoing tasks whose taskId is in the list provided with this call
     *
     * Returns true if all cancellations were successful
     */
    private suspend fun methodCancelTasksWithIds(call: MethodCall, result: Result) {
        @Suppress("UNCHECKED_CAST") val taskIds = call.arguments as List<String>
        val workManager = WorkManager.getInstance(applicationContext)
        Log.v(TAG, "Canceling taskIds $taskIds")
        var success = true
        for (taskId in taskIds) {
            success = success && cancelActiveTaskWithId(applicationContext, taskId, workManager)
        }
        result.success(success)
    }

    /** Returns Task for this taskId, or nil */
    private fun methodTaskForId(call: MethodCall, result: Result) {
        val taskId = call.arguments as String
        Log.v(TAG, "Returning task for taskId $taskId")
        prefsLock.read {
            val prefs = PreferenceManager.getDefaultSharedPreferences(applicationContext)
            val jsonString = prefs.getString(keyTasksMap, "{}")
            val tasksMap = gson.fromJson<Map<String, Any>>(jsonString, jsonMapType).toMutableMap()
            result.success(tasksMap[taskId])
        }
    }

    /**
     * Marks the taskId for pausing
     *
     * The pause action is taken in the [TaskWorker]
     */
    private fun methodPause(call: MethodCall, result: Result) {
        val taskId = call.arguments as String
        result.success(pauseTaskWithId(taskId))
    }

    /**
     * Returns a JSON String of a map of [ResumeData], keyed by taskId, that has been stored
     * in local shared preferences because they could not be delivered to the Dart side.
     * Local storage of this map is then cleared
     */
    private fun methodPopResumeData(result: Result) {
        popLocalStorage(keyResumeDataMap, result)
    }

    /**
     * Returns a JSON String of a map of [Task] and [TaskStatus], keyed by taskId, stored
     * in local shared preferences because they could not be delivered to the Dart side.
     * Local storage of this map is then cleared
     */
    private fun methodPopStatusUpdates(result: Result) {
        popLocalStorage(keyStatusUpdateMap, result)
    }

    /**
     * Returns a JSON String of a map of [ResumeData], keyed by taskId, that has veen stored
     * in local shared preferences because they could not be delivered to the Dart side.
     * Local storage of this map is then cleared
     */
    private fun methodPopProgressUpdates(result: Result) {
        popLocalStorage(keyProgressUpdateMap, result)
    }

    /**
     * Pops and returns locally stored map for this key as a JSON String, via the FlutterResult
     */
    private fun popLocalStorage(prefsKey: String, result: Result) {
        prefsLock.write {
            val prefs = PreferenceManager.getDefaultSharedPreferences(applicationContext)
            val jsonString = prefs.getString(prefsKey, "{}")
            val editor = prefs.edit()
            editor.remove(prefsKey)
            editor.apply()
            result.success(jsonString)
        }
    }

    /**
     * Move a file to Android scoped/shared storage and return the path to that file, or null
     *
     * Call arguments:
     * - filePath (String): full path to file to be moved
     * - destination (Int as index into [SharedStorage] enum)
     * - directory (String): subdirectory within scoped storage
     * - mimeType (String): mime type of the file
     */
    private fun methodMoveToSharedStorage(call: MethodCall, result: Result) {
        val args = call.arguments as List<*>
        val filePath = args[0] as String
        val destination = SharedStorage.values()[args[1] as Int]
        val directory = args[2] as String
<<<<<<< HEAD
        val mimeType = args[3] as String?
        result.success(moveToSharedStorage(applicationContext, filePath, destination, directory, mimeType))
=======
        // first check and potentially ask for permissions
        if (Build.VERSION.SDK_INT < 30 && ActivityCompat.checkSelfPermission(
                applicationContext, Manifest.permission.WRITE_EXTERNAL_STORAGE
            ) != PackageManager.PERMISSION_GRANTED
        ) {
            if (activity != null) {
                activity?.requestPermissions(
                    arrayOf(Manifest.permission.WRITE_EXTERNAL_STORAGE),
                    externalStoragePermissionRequestCode
                )
                externalStoragePermissionCompleter.thenApplyAsync {
                    result.success(
                        moveToSharedStorage(
                            applicationContext, filePath, destination, directory
                        )
                    )
                }
                return
            }
        }
        result.success(moveToSharedStorage(applicationContext, filePath, destination, directory))
>>>>>>> 8dbf561b
    }

    /**
     * Returns the [TaskWorker] timeout value in milliseconds
     *
     * For testing only
     */
    private fun methodGetTaskTimeout(result: Result) {
        result.success(TaskWorker.taskTimeoutMillis)
    }

    /**
     * Sets or resets flag to force failing posting on background channel
     *
     * For testing only
     */
    private fun methodForceFailPostOnBackgroundChannel(call: MethodCall, result: Result) {
        forceFailPostOnBackgroundChannel = call.arguments as Boolean
        result.success(null)
    }

    // ActivityAware implementation to capture Activity context needed for permissions

    override fun onAttachedToActivity(binding: ActivityPluginBinding) {
        activity = binding.activity
        binding.addRequestPermissionsResultListener(this)
    }

    override fun onDetachedFromActivityForConfigChanges() {
        activity = null
    }

    override fun onReattachedToActivityForConfigChanges(binding: ActivityPluginBinding) {
        activity = binding.activity
        binding.addRequestPermissionsResultListener(this)
    }

    override fun onDetachedFromActivity() {
        activity = null
    }

    override fun onRequestPermissionsResult(
        requestCode: Int, permissions: Array<out String>, grantResults: IntArray
    ): Boolean {
        val granted =
            (grantResults.isNotEmpty() && grantResults[0] == PackageManager.PERMISSION_GRANTED)
        return when (requestCode) {
            notificationPermissionRequestCode -> {
                requestingNotificationPermission = false
                true
            }
            externalStoragePermissionRequestCode -> {
                externalStoragePermissionCompleter.complete(granted)
                true
            }
            else -> {
                false
            }
        }
    }
}<|MERGE_RESOLUTION|>--- conflicted
+++ resolved
@@ -482,17 +482,12 @@
      * - filePath (String): full path to file to be moved
      * - destination (Int as index into [SharedStorage] enum)
      * - directory (String): subdirectory within scoped storage
-     * - mimeType (String): mime type of the file
      */
     private fun methodMoveToSharedStorage(call: MethodCall, result: Result) {
         val args = call.arguments as List<*>
         val filePath = args[0] as String
         val destination = SharedStorage.values()[args[1] as Int]
         val directory = args[2] as String
-<<<<<<< HEAD
-        val mimeType = args[3] as String?
-        result.success(moveToSharedStorage(applicationContext, filePath, destination, directory, mimeType))
-=======
         // first check and potentially ask for permissions
         if (Build.VERSION.SDK_INT < 30 && ActivityCompat.checkSelfPermission(
                 applicationContext, Manifest.permission.WRITE_EXTERNAL_STORAGE
@@ -514,7 +509,6 @@
             }
         }
         result.success(moveToSharedStorage(applicationContext, filePath, destination, directory))
->>>>>>> 8dbf561b
     }
 
     /**
